# MQT Bench - A MQT tool for Benchmarking Quantum Software Tools

<<<<<<< HEAD
The MQT Bench library is part of the quantum software tools developed as part of the _{doc}`Munich Quantum Toolkit (MQT) <mqt:index>`_ by the [Chair for Design Automation](https://www.cda.cit.tum.de/) at the [Technical University of Munich](https://www.tum.de/).
=======
The MQT Bench library forms is part of the quantum software tools developed as part of the _{doc}`Munich Quantum Toolkit (MQT) <mqt:index>`_ by the [Chair for Design Automation](https://www.cda.cit.tum.de/) at the [Technical University of Munich](https://www.tum.de/).
>>>>>>> c81f4c78

```{include} ../README.md
:start-after: <!-- SPHINX-START -->
```<|MERGE_RESOLUTION|>--- conflicted
+++ resolved
@@ -1,10 +1,6 @@
 # MQT Bench - A MQT tool for Benchmarking Quantum Software Tools
 
-<<<<<<< HEAD
-The MQT Bench library is part of the quantum software tools developed as part of the _{doc}`Munich Quantum Toolkit (MQT) <mqt:index>`_ by the [Chair for Design Automation](https://www.cda.cit.tum.de/) at the [Technical University of Munich](https://www.tum.de/).
-=======
-The MQT Bench library forms is part of the quantum software tools developed as part of the _{doc}`Munich Quantum Toolkit (MQT) <mqt:index>`_ by the [Chair for Design Automation](https://www.cda.cit.tum.de/) at the [Technical University of Munich](https://www.tum.de/).
->>>>>>> c81f4c78
+The MQT Bench library forms is part of the quantum software tools developed as part of the _{doc}`Munich Quantum Toolkit (MQT) <mqt:index>`_ by the [Chair for Design Automation](https://www.cda.cit.tum.de/) at the [Technical University of Munich](https://www.tum.de/). 
 
 ```{include} ../README.md
 :start-after: <!-- SPHINX-START -->
