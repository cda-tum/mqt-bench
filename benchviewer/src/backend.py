import pandas as pd
import os
import re
import json
import io
from zipfile import ZipFile, ZIP_DEFLATED
from pathlib import Path
from typing import List, Iterable

# All available benchmarks shown on our webpage are defined here
benchmarks = [
    {"name": "Amplitude Estimation (AE)", "id": "1", "filename": "ae"},
    {"name": "Deutsch-Jozsa", "id": "2", "filename": "dj"},
    {"name": "Graph State", "id": "3", "filename": "graphstate"},
    {"name": "GHZ State", "id": "4", "filename": "ghz"},
    {"name": "Grover's (no ancilla)", "id": "5", "filename": "grover-noancilla"},
    {"name": "Grover's (v-chain)", "id": "6", "filename": "grover-v-chain"},
    {
        "name": "Portfolio Optimization with QAOA",
        "id": "7",
        "filename": "portfolioqaoa",
    },
    {"name": "Portfolio Optimization with VQE", "id": "8", "filename": "portfoliovqe"},
    {
        "name": "Quantum Approximation Optimization Algorithm (QAOA)",
        "id": "9",
        "filename": "qaoa",
    },
    {"name": "Quantum Fourier Transformation (QFT)", "id": "10", "filename": "qft"},
    {"name": "QFT Entangled", "id": "11", "filename": "qftentangled"},
    {"name": "Quantum Generative Adversarial Network", "id": "12", "filename": "qgan"},
    {
        "name": "Quantum Phase Estimation (QPE) exact",
        "id": "13",
        "filename": "qpeexact",
    },
    {
        "name": "Quantum Phase Estimation (QPE) inexact",
        "id": "14",
        "filename": "qpeinexact",
    },
    {"name": "Quantum Walk (no ancilla)", "id": "15", "filename": "qwalk-noancilla"},
    {"name": "Quantum Walk (v-chain)", "id": "16", "filename": "qwalk-v-chain"},
    {"name": "Variational Quantum Eigensolver (VQE)", "id": "17", "filename": "vqe"},
    {
        "name": "Efficient SU2 ansatz with Random Parameters",
        "id": "18",
        "filename": "su2random",
    },
    {
        "name": "Real Amplitudes ansatz with Random Parameters",
        "id": "19",
        "filename": "realamprandom",
    },
    {
        "name": "Two Local ansatz with Random Parameters",
        "id": "20",
        "filename": "twolocalrandom",
    },
    {"name": "W-State", "id": "21", "filename": "wstate"},
]

nonscalable_benchmarks = [
    {"name": "Excited State", "id": "22", "filename": "excitedstate"},
    {"name": "Ground State", "id": "23", "filename": "groundstate"},
    {"name": "HHL", "id": "24", "filename": "hhl"},
    {"name": "Pricing Call Option", "id": "25", "filename": "pricingcall"},
    {"name": "Pricing Put Option", "id": "26", "filename": "pricingput"},
    {"name": "Routing", "id": "27", "filename": "routing"},
    {"name": "Shor's", "id": "28", "filename": "shor"},
    {"name": "Travelling Salesman", "id": "29", "filename": "tsp"},
]

# Store the pandas dataframe as the database containing all available benchmarks
database: pd.DataFrame = None
MQTBENCH_ALL_ZIP: ZipFile = None


def get_opt_level(filename: str):
    """Extracts the optimization level based on a filename.

    Keyword arguments:
    filename -- filename of a benchmark

    Return values:
    num -- optimization level
    """

    pat = re.compile(r"opt\d")
    m = pat.search(filename)
    if m:
        num = m.group()[-1:]
    else:
        num = -1
    return int(num)


def get_num_qubits(filename: str):
    """Extracts the number of qubits based on a filename.

    Keyword arguments:
    filename -- filename of a benchmark

    Return values:
    num -- optimization level
    """

    pat = re.compile(r"(\d+)\.")
    m = pat.search(filename)
    if m:
        num = m.group()[0:-1]
    else:
        num = -1
    return int(num)


def createDatabase(zip_file: ZipFile):
    """Creates the database based on the provided directories.

    Keyword arguments:
    qasm_path -- zip containing all .qasm files

    Return values:
    database -- database containing all available benchmarks
    """
    rows_list = []
    # for filename in os.listdir(qasm_path):
    for filename in zip_file.namelist():
        if filename.endswith(".qasm"):
            parsed_data = parse_data(filename)
            rows_list.append(parsed_data)
            continue

    colnames = [
        "benchmark",
        "num_qubits",
        "native_gate_set",
        "algo_layer",
        "indep_layer",
        "nativegates_layer",
        "mapped_layer",
        "smallest_mapping",
        "biggest_mapping",
        "opt_level",
        "path",
    ]

    database = pd.DataFrame(rows_list, columns=colnames)
    database["num_qubits"] = database["num_qubits"].astype(int)
    database["opt_level"] = database["opt_level"].astype(int)
    database["benchmark"] = database["benchmark"].astype(str)
    return database


def read_mqtbench_all_zip():
    global MQTBENCH_ALL_ZIP
    huge_zip = Path("./static/files/qasm_output/MQTBench_all.zip")
    print("Reading in {} ({} bytes) ...".format(huge_zip.name, huge_zip.stat().st_size))
    with huge_zip.open("rb") as zf:
        bytes = io.BytesIO(zf.read())
        MQTBENCH_ALL_ZIP = ZipFile(bytes, mode="r")
    print("files: {}".format(len(MQTBENCH_ALL_ZIP.namelist())))


def parse_data(filename: str):
    """Extracts the necessary information from a given filename.

    Keyword arguments:
    filename -- name of file

    Return values:
    parsed_data -- parsed data extracted from filename
    """
    benchmark = filename.split("_")[0].lower()
    num_qubits = get_num_qubits(filename)
    algorithm_flag = "algorithm" in filename
    indep_flag = "indep" in filename
    nativegates_flag = "nativegates" in filename
    mapped_flag = "mapped" in filename
    smallest_mapping = False
    biggest_mapping = False
    opt_level = get_opt_level(filename)
    path = os.path.join(filename)
    gate_set = False
    if "ibm" in filename:
        gate_set = "ibm"
    elif "rigetti" in filename:
        gate_set = "rigetti"
    if "ibm-s" in filename or "rigetti-s" in filename:
        smallest_mapping = True
    elif "ibm-b" in filename or "rigetti-b" in filename:
        biggest_mapping = True
    parsed_data = [
        benchmark,
        num_qubits,
        gate_set,
        algorithm_flag,
        indep_flag,
        nativegates_flag,
        mapped_flag,
        smallest_mapping,
        biggest_mapping,
        opt_level,
        path,
    ]
    return parsed_data


def parseFilterCriteria(input_data):
    """Reformats the input_data such that it is easier to filter the database.

    Keyword arguments:
    input_data -- dictionaries of all selected benchmarks

    Return values:
    filter_list -- list of filter criteria for each selected benchmark
    algo_dicts -- dictionary to handle the algorithm level, since that one is not available as a downloadable file
    list(set(python_files_list)) -- list of all python files needed to generated the algorithm level
    """
    algo_dicts = []
    python_files_list = []

    filter_list = []
    for key, value in input_data.items():
        if "selectBench_" + str(key) not in value.keys():
            continue
        min_qubits = -1
        max_qubits = -1
        algorithm_flag = False
        indep_flag = False
        nativegates_flag = False
        mapped_flag = False
        smallest_mapping = False
        biggest_mapping = False
        gate_set_ibm = False
        gate_set_rigetti = False
        opt_levels = []
        if int(key) > 0 and int(key) <= len(benchmarks):
            name = benchmarks[int(key) - 1]["filename"]
        elif int(key) > 0 and int(key) <= len(benchmarks) + len(nonscalable_benchmarks):
            name = nonscalable_benchmarks[int(key) - 1 - len(benchmarks)]["filename"]
        for key, value in value.items():
            if "minQubits" in key:
                min_qubits = value
            if "maxQubits" in key:
                max_qubits = value
            if "algorithmLevel" in key and value:
                algorithm_flag = True
            if "indepLevel" in key and value:
                indep_flag = True
            elif "nativeGatesLevel" in key and value:
                nativegates_flag = True
            elif "mappedLevel" in key and value:
                mapped_flag = True

            if "ibm" in key:
                gate_set_ibm = True
            if "rigetti" in key:
                gate_set_rigetti = True
            if "optlevel0" in key:
                opt_levels.append(0)
            if "optlevel1" in key:
                opt_levels.append(1)
            if "optlevel2" in key:
                opt_levels.append(2)
            if "optlevel3" in key:
                opt_levels.append(3)
            if "smallest_arch" in key:
                smallest_mapping = True
            if "biggest_arch" in key:
                biggest_mapping = True

        if sum([algorithm_flag, indep_flag, nativegates_flag, mapped_flag]) == 0:
            continue

        filter_list.append(
            [
                name,
                min_qubits,
                max_qubits,
                gate_set_ibm,
                gate_set_rigetti,
                algorithm_flag,
                indep_flag,
                nativegates_flag,
                mapped_flag,
                smallest_mapping,
                biggest_mapping,
                opt_levels,
            ]
        )

        if algorithm_flag:
            if min_qubits != -1 and max_qubits != -1:
                tmp_dict = {
                    "name": name,
                    "min_qubits": min_qubits,
                    "max_qubits": max_qubits,
                }
            else:
                config_file_path = "../config.json"
                with open(config_file_path, "r") as jsonfile:
                    cfg = json.load(jsonfile)
                for benchmark_config in cfg["benchmarks"]:
                    if name == benchmark_config["name"]:
                        tmp_dict = benchmark_config
                        del tmp_dict["include"]
                        break

            algo_dicts.append(tmp_dict)
            # python_files_list.append(name.split("-")[0])
            python_files_list.append("./static/files/algo_level.txt")

    return filter_list, algo_dicts, list(set(python_files_list))


def filterDatabase(filterCriteria, database):
    """Filters the database according to the filter criteria.

    Keyword arguments:
    filterCriteria -- list of all filter criteria
    database -- database containing all available benchmarks

    Return values:
    db_filtered["path"].to_list() -- list of all file paths of the selected benchmark files
    """
    colnames = [
        "benchmark",
        "num_qubits",
        "native_gate_set",
        "algo_layer",
        "indep_layer",
        "nativegates_layer",
        "mapped_layer",
        "smallest_mapping",
        "biggest_mapping",
        "opt_level",
        "path",
    ]
    db_filtered = pd.DataFrame(columns=colnames)
    if len(database) == 0:
        return []
    # for each line of input (benchmark)
    for line in filterCriteria:
        benchmark = line[0]
        min_qubits = int(line[1])
        max_qubits = int(line[2])
        gate_set_ibm = line[3]
        gate_set_rigetti = line[4]
        indep_flag = line[6]
        nativegates_flag = line[7]
        mapped_flag = line[8]
        smallest_mapping = line[9]
        biggest_mapping = line[10]
        opt_levels = line[11]

        # filter for benchmark name
        db1 = database.loc[(database["benchmark"] == benchmark)]

        # filter for qubit range and stepsize (prob. set of relevant numbers and then filter)
        if min_qubits != -1 and max_qubits != -1:
            db2 = db1.loc[
                (database["num_qubits"] >= min_qubits)
                & (database["num_qubits"] <= max_qubits)
            ]
        else:
            db2 = db1
        # Algo Layer
        # if (algo_flag):
        # db3 = db2.loc[(database["algo_layer"])]
        # db_filtered = pd.concat([db_filtered, db3])
        # T-indep layer
        if indep_flag:
            db4 = db2.loc[(database["indep_layer"])]
            # db4_tmp = db2.loc[(database["indep_layer"])]
            # db4_total = pd.DataFrame(columns=colnames)
            # for opt_level in opt_levels:
            #    db_tmp = db4_tmp.loc[(db4_tmp["opt_level"] == opt_level)]
            #    db4_total = pd.concat([db4_total, db_tmp])
            db_filtered = pd.concat([db_filtered, db4])
        # Native Gates
        if nativegates_flag:
            db5_tmp = db2.loc[(database["nativegates_layer"])]
            db5_total = pd.DataFrame(columns=colnames)
            for opt_level in opt_levels:
                if gate_set_ibm:  # IBM
                    db_tmp = db5_tmp.loc[
                        (db5_tmp["native_gate_set"] == "ibm")
                        & ((db5_tmp["opt_level"] == opt_level))
                    ]
                    db5_total = pd.concat([db5_total, db_tmp])
                if gate_set_rigetti:  # Rigetti
                    db_tmp = db5_tmp.loc[
                        (db5_tmp["native_gate_set"] == "rigetti")
                        & ((db5_tmp["opt_level"] == opt_level))
                    ]
                    db5_total = pd.concat([db5_total, db_tmp])
            db_filtered = pd.concat([db_filtered, db5_total])
        # Mapped Layer
        if mapped_flag:

            db6_total = pd.DataFrame(columns=colnames)
            for opt_level in opt_levels:
                if gate_set_ibm:  # IBM
                    if smallest_mapping:
                        db6_tmp = db2.loc[
                            (database["mapped_layer"])
                            & (database["smallest_mapping"] == True)
                        ]
                        db_tmp = db6_tmp.loc[
                            (db6_tmp["native_gate_set"] == "ibm")
                            & ((db6_tmp["opt_level"] == opt_level))
                        ]
                        db6_total = pd.concat([db6_total, db_tmp])
                    if biggest_mapping:
                        db6_tmp = db2.loc[
                            (database["mapped_layer"])
                            & (database["biggest_mapping"] == True)
                        ]
                        db_tmp = db6_tmp.loc[
                            (db6_tmp["native_gate_set"] == "ibm")
                            & ((db6_tmp["opt_level"] == opt_level))
                        ]
                        db6_total = pd.concat([db6_total, db_tmp])
                if gate_set_rigetti:  # Rigetti
                    if smallest_mapping:
                        db6_tmp = db2.loc[
                            (database["mapped_layer"])
                            & (database["smallest_mapping"] == True)
                        ]
                        db_tmp = db6_tmp.loc[
                            (db6_tmp["native_gate_set"] == "rigetti")
                            & ((db6_tmp["opt_level"] == opt_level))
                        ]
                        db6_total = pd.concat([db6_total, db_tmp])
                    if biggest_mapping:
                        db6_tmp = db2.loc[
                            (database["mapped_layer"])
                            & (database["biggest_mapping"] == True)
                        ]
                        db_tmp = db6_tmp.loc[
                            (db6_tmp["native_gate_set"] == "rigetti")
                            & ((db6_tmp["opt_level"] == opt_level))
                        ]
                        db6_total = pd.concat([db6_total, db_tmp])

            db_filtered = pd.concat([db_filtered, db6_total])
    return db_filtered["path"].to_list()


class NoSeekBytesIO:
    def __init__(self, fp: io.BytesIO):
        self.fp = fp
        self.deleted_offset = 0

    def write(self, b):
        return self.fp.write(b)

    def tell(self):
        return self.deleted_offset + self.fp.tell()

    def hidden_tell(self):
        return self.fp.tell()

    def seekable(self):
        return False

    def hidden_seek(self, offset, start_point=io.SEEK_SET):
        return self.fp.seek(offset, start_point)

    def truncate_and_remember_offset(self, size):
        self.deleted_offset += self.fp.tell()
        self.fp.seek(0)
        return self.fp.truncate(size)

    def get_value(self):
        return self.fp.getvalue()

    def close(self):
        return self.fp.close()

    def read(self):
        return self.fp.read()

    def flush(self):
        return self.fp.flush()


def generate_zip_ephemeral_chunks(
    filenames: List[str], python_files_list: bool = False
) -> Iterable[bytes]:
    """Generates the zip file for the selected benchmarks and returns a generator of the chunks.

    Keyword arguments:
    paths -- list of file paths for all selected benchmarks
    python_files_list -- list of all python files necessary to generate the benchmarks on the algorithm level

    Return values:
        Generator of bytes to send to the browser
    """
    global MQTBENCH_ALL_ZIP
    fileobj = NoSeekBytesIO(io.BytesIO())

    paths: List[Path] = [Path(name) for name in filenames]
    if python_files_list:
        paths.append(Path("./static/files/algo_level.txt"))

    with ZipFile(fileobj, mode="w") as zf:
        for individualFile in paths:
            # zf.write(
            #     individualFile,
            #     arcname=individualFile.name,
            #     compress_type=ZIP_DEFLATED,
            #     compresslevel=1
            # )
            zf.writestr(
                individualFile.name,
                data=MQTBENCH_ALL_ZIP.read(individualFile.name),
                compress_type=ZIP_DEFLATED,
<<<<<<< HEAD
                compresslevel=2,
=======
                compresslevel=1,
>>>>>>> 5565ec10
            )
            fileobj.hidden_seek(0)
            yield fileobj.read()
            fileobj.truncate_and_remember_offset(0)

    fileobj.hidden_seek(0)
    yield fileobj.read()
    fileobj.close()


def get_selected_file_paths(prepared_data):
    """Extracts all file paths according to the prepared user's filter criteria.

    Keyword arguments:
    prepared_data -- user's filter criteria after preparation step

    Return values:
    filter_list -- list of filter criteria for each selected benchmark
    algo_dicts -- dictionary to handle the algorithm level, since that one is not available as a downloadable file
    python_files_list -- list of all python files needed to generated the algorithm level
    """
    filter_criteria, algo_dicts, python_files_list = parseFilterCriteria(prepared_data)
    if filter_criteria:
        file_paths = filterDatabase(filter_criteria, database)
        return file_paths, algo_dicts, python_files_list
    else:
        return False, False, False


def init_database():
    """Generates the database and saves it into a global variable."""
    global database

    assert MQTBENCH_ALL_ZIP is not None

    print("Creating data base...")
    database = createDatabase(MQTBENCH_ALL_ZIP)
    print("rows: {}".format(len(database)))
    print("... done")


def prepareFormInput(formData):
    """Formats the formData extracted from the user's inputs such that each benchmark is stored in one dictionary.

    Keyword arguments:
    formData -- unformatted user's filter criterias

    Return values:
    sub_dicts -- dictionary of dictionaries representing the user's filter criteria
    """
    # Path form data into several dictionaries, one for each benchmark
    pat = re.compile(r"_\d+")
    sub_dicts = {}
    for k, v in formData.items():
        m = pat.search(k)
        if m:
            num = m.group()[1:]
            sub_dicts.setdefault(num, {})[k] = v
    if "0" in sub_dicts:
        del sub_dicts["0"]
    return sub_dicts


def add_min_max_qubit_number(database):
    for benchmark in benchmarks:
        max_val = database[database["benchmark"] == benchmark["filename"]][
            "num_qubits"
        ].max()
        benchmark["max_qubits"] = int(max_val)

        min_val = database[database["benchmark"] == benchmark["filename"]][
            "num_qubits"
        ].min()
        benchmark["min_qubits"] = int(min_val)<|MERGE_RESOLUTION|>--- conflicted
+++ resolved
@@ -517,11 +517,7 @@
                 individualFile.name,
                 data=MQTBENCH_ALL_ZIP.read(individualFile.name),
                 compress_type=ZIP_DEFLATED,
-<<<<<<< HEAD
-                compresslevel=2,
-=======
                 compresslevel=1,
->>>>>>> 5565ec10
             )
             fileobj.hidden_seek(0)
             yield fileobj.read()
