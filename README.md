[![PyPI](https://img.shields.io/pypi/v/mqt.bench?logo=pypi&style=flat-square)](https://pypi.org/project/mqt.bench/)
[![License: MIT](https://img.shields.io/badge/license-MIT-blue.svg?style=flat-square)](https://opensource.org/licenses/MIT)
[![CI](https://img.shields.io/github/actions/workflow/status/cda-tum/MQTBench/coverage.yml?branch=main&style=flat-square&logo=github&label=coverage)](https://github.com/cda-tum/MQTBench/actions/workflows/coverage.yml)
[![Bindings](https://img.shields.io/github/actions/workflow/status/cda-tum/MQTBench/deploy.yml?branch=main&style=flat-square&logo=github&label=python)](https://github.com/cda-tum/MQTBench/actions/workflows/deploy.yml)
[![codecov](https://img.shields.io/codecov/c/github/cda-tum/mqt-bench?style=flat-square&logo=codecov)](https://codecov.io/gh/cda-tum/mqt-bench)
[![Documentation](https://img.shields.io/readthedocs/mqt-bench?logo=readthedocs&style=flat-square)](https://mqt.readthedocs.io/projects/bench)

<p align="center">
<picture>
  <source media="(prefers-color-scheme: dark)" srcset="https://raw.githubusercontent.com/cda-tum/mqtbench/main/docs/_static/mqt_light.png" width="60%">
  <img src="https://raw.githubusercontent.com/cda-tum/mqtbench/main/docs/_static/mqt_dark.png" width="60%">
</picture>
</p>

# MQT Bench: Benchmarking Software and Design Automation Tools for Quantum Computing

MQT Bench is a quantum circuit benchmark suite with cross-level support, i.e., providing the same benchmark algorithms for different abstraction levels throughout the quantum computing
software stack.
MQT Bench is part of the [_Munich Quantum Toolkit_ (_MQT_)](https://mqt.readthedocs.io) developed by the [Chair for Design Automation](https://www.cda.cit.tum.de/) at the [Technical University of Munich](https://www.tum.de/).

<p align="center">
  <a href="https://mqt.readthedocs.io/projects/bench">
  <img width=30% src="https://img.shields.io/badge/documentation-blue?style=for-the-badge&logo=read%20the%20docs" alt="Documentation" />
  </a>
</p>

If you have any questions, feel free to create a [discussion](https://github.com/cda-tum/mqt-bench/discussions) or an [issue](https://github.com/cda-tum/mqt-bench/issues) on [GitHub](https://github.com/cda-tum/mqt-bench).

MQT Bench is part of the Munich Quantum Toolkit (MQT) developed by the [Chair for Design Automation](https://www.cda.cit.tum.de/) at the [Technical University of Munich](https://www.tum.de/) and is hosted at [https://www.cda.cit.tum.de/mqtbench/](https://www.cda.cit.tum.de/mqtbench/).

[<img src="https://raw.githubusercontent.com/cda-tum/mqtbench/main/docs/_static/mqtbench.png" align="center" width="500" >](https://www.cda.cit.tum.de/mqtbench)

## Getting Started

`mqt-bench` is available via [PyPI](https://pypi.org/project/mqt.bench/).

```console
(venv) $ pip install mqt.bench
```

The following code gives an example on the usage:

```python3
from mqt.bench import get_benchmark

# get a benchmark circuit on algorithmic level representing the GHZ state with 5 qubits
qc_algorithmic_level = get_benchmark(benchmark_name="dj", level="alg", circuit_size=5)

# draw the circuit
print(qc_algorithmic_level.draw())
```

**Detailed documentation and examples are available at [ReadTheDocs](https://mqt.readthedocs.io/projects/bench).**

<<<<<<< HEAD
## Availability as a PennyLane Dataset

MQT Bench is also available as a [Pennylane dataset](https://pennylane.ai/datasets/other/mqt-bench).

=======
>>>>>>> e1772c36
## Acknowledgements

The Munich Quantum Toolkit has been supported by the European
Research Council (ERC) under the European Union's Horizon 2020 research and innovation program (grant agreement
No. 101001318), the Bavarian State Ministry for Science and Arts through the Distinguished Professorship Program, as well as the
Munich Quantum Valley, which is supported by the Bavarian state government with funds from the Hightech Agenda Bayern Plus.

<p align="center">
<picture>
<source media="(prefers-color-scheme: dark)" srcset="https://raw.githubusercontent.com/cda-tum/mqt-bench/main/docs/_static/tum_dark.svg" width="28%">
<img src="https://raw.githubusercontent.com/cda-tum/mqt-bench/main/docs/_static/tum_light.svg" width="28%">
</picture>
<picture>
<img src="https://raw.githubusercontent.com/cda-tum/mqt-bench/main/docs/_static/logo-bavaria.svg" width="16%">
</picture>
<picture>
<source media="(prefers-color-scheme: dark)" srcset="https://raw.githubusercontent.com/cda-tum/mqt-bench/main/docs/_static/erc_dark.svg" width="24%">
<img src="https://raw.githubusercontent.com/cda-tum/mqt-bench/main/docs/_static/erc_light.svg" width="24%">
</picture>
<picture>
<img src="https://raw.githubusercontent.com/cda-tum/mqt-bench/main/docs/_static/logo-mqv.svg" width="28%">
</picture>
</p><|MERGE_RESOLUTION|>--- conflicted
+++ resolved
@@ -52,13 +52,10 @@
 
 **Detailed documentation and examples are available at [ReadTheDocs](https://mqt.readthedocs.io/projects/bench).**
 
-<<<<<<< HEAD
 ## Availability as a PennyLane Dataset
 
 MQT Bench is also available as a [Pennylane dataset](https://pennylane.ai/datasets/other/mqt-bench).
 
-=======
->>>>>>> e1772c36
 ## Acknowledgements
 
 The Munich Quantum Toolkit has been supported by the European
