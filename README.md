[![PyPI](https://img.shields.io/pypi/v/mqt.bench?logo=pypi&style=flat-square)](https://pypi.org/project/mqt.bench/)
[![License: MIT](https://img.shields.io/badge/license-MIT-blue.svg?style=flat-square)](https://opensource.org/licenses/MIT)
[![CI](https://img.shields.io/github/actions/workflow/status/cda-tum/MQTBench/coverage.yml?branch=main&style=flat-square&logo=github&label=coverage)](https://github.com/cda-tum/MQTBench/actions/workflows/coverage.yml)
[![Bindings](https://img.shields.io/github/actions/workflow/status/cda-tum/MQTBench/deploy.yml?branch=main&style=flat-square&logo=github&label=python)](https://github.com/cda-tum/MQTBench/actions/workflows/deploy.yml)
[![codecov](https://img.shields.io/codecov/c/github/cda-tum/mqt-bench?style=flat-square&logo=codecov)](https://codecov.io/gh/cda-tum/mqt-bench)
[![Documentation](https://img.shields.io/readthedocs/mqt-bench?logo=readthedocs&style=flat-square)](https://mqt.readthedocs.io/projects/bench)

<p align="center">
<picture>
  <source media="(prefers-color-scheme: dark)" srcset="https://raw.githubusercontent.com/cda-tum/mqtbench/main/docs/_static/mqt_light.png" width="60%">
  <img src="https://raw.githubusercontent.com/cda-tum/mqtbench/main/docs/_static/mqt_dark.png" width="60%">
</picture>
</p>

# MQT Bench: Benchmarking Software and Design Automation Tools for Quantum Computing

MQT Bench is a quantum circuit benchmark suite with cross-level support, i.e., providing the same benchmark algorithms for different abstraction levels throughout the quantum computing
software stack.

<p align="center">
  <a href="https://mqt.readthedocs.io/projects/bench">
  <img width=30% src="https://img.shields.io/badge/documentation-blue?style=for-the-badge&logo=read%20the%20docs" alt="Documentation" />
  </a>
</p>

If you have any questions, feel free to create a [discussion](https://github.com/cda-tum/mqt-bench/discussions) or an [issue](https://github.com/cda-tum/mqt-bench/issues) on [GitHub](https://github.com/cda-tum/mqt-bench).

MQT Bench is part of the Munich Quantum Toolkit (MQT) developed by the [Chair for Design Automation](https://www.cda.cit.tum.de/) at the [Technical University of Munich](https://www.tum.de/) and is hosted at [https://www.cda.cit.tum.de/mqtbench/](https://www.cda.cit.tum.de/mqtbench/).

[<img src="https://raw.githubusercontent.com/cda-tum/mqtbench/main/docs/_static/mqtbench.png" align="center" width="500" >](https://www.cda.cit.tum.de/mqtbench)

## Getting Started

`mqt-bench` is available via [PyPI](https://pypi.org/project/mqt.bench/).

```console
(venv) $ pip install mqt.bench
```

The following code gives an example on the usage:

```python3
from mqt.bench import get_benchmark

# get a benchmark circuit on algorithmic level representing the GHZ state with 5 qubits
qc_algorithmic_level = get_benchmark(benchmark_name="dj", level="alg", circuit_size=5)

# draw the circuit
print(qc_algorithmic_level.draw())
```

**Detailed documentation and examples are available at [ReadTheDocs](https://mqt.readthedocs.io/projects/bench).**

## Availability as a PennyLane Dataset

<<<<<<< HEAD
MQT Bench is also available as a [Pennylane data set](https://pennylane.ai/datasets/other/mqt-bench).
=======
MQT Bench is also available as a [Pennylane dataset](https://pennylane.ai/datasets/other/mqtbench).
>>>>>>> fe994c95

# Repository Structure

- src/mqt/: main source directory
  - bench: Directory for the MQT Bench package
  - bench/benchmarks: Directory for the benchmarks
  - benchviewer: Directory for the webpage (which can be started locally and is also hosted at
    [https://www.cda.cit.tum.de/mqtbench/](https://www.cda.cit.tum.de/mqtbench/))
- tests: Directory for the tests for MQT Bench

## Acknowledgements

The Munich Quantum Toolkit has been supported by the European
Research Council (ERC) under the European Union's Horizon 2020 research and innovation program (grant agreement
No. 101001318), the Bavarian State Ministry for Science and Arts through the Distinguished Professorship Program, as well as the
Munich Quantum Valley, which is supported by the Bavarian state government with funds from the Hightech Agenda Bayern Plus.

<p align="center">
<picture>
<source media="(prefers-color-scheme: dark)" srcset="https://raw.githubusercontent.com/cda-tum/mqt-bench/main/docs/_static/tum_dark.svg" width="28%">
<img src="https://raw.githubusercontent.com/cda-tum/mqt-bench/main/docs/_static/tum_light.svg" width="28%">
</picture>
<picture>
<img src="https://raw.githubusercontent.com/cda-tum/mqt-bench/main/docs/_static/logo-bavaria.svg" width="16%">
</picture>
<picture>
<source media="(prefers-color-scheme: dark)" srcset="https://raw.githubusercontent.com/cda-tum/mqt-bench/main/docs/_static/erc_dark.svg" width="24%">
<img src="https://raw.githubusercontent.com/cda-tum/mqt-bench/main/docs/_static/erc_light.svg" width="24%">
</picture>
<picture>
<img src="https://raw.githubusercontent.com/cda-tum/mqt-bench/main/docs/_static/logo-mqv.svg" width="28%">
</picture>
</p><|MERGE_RESOLUTION|>--- conflicted
+++ resolved
@@ -53,11 +53,7 @@
 
 ## Availability as a PennyLane Dataset
 
-<<<<<<< HEAD
-MQT Bench is also available as a [Pennylane data set](https://pennylane.ai/datasets/other/mqt-bench).
-=======
 MQT Bench is also available as a [Pennylane dataset](https://pennylane.ai/datasets/other/mqtbench).
->>>>>>> fe994c95
 
 # Repository Structure
 
