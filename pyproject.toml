[build-system]
requires = [
    "setuptools>=66.1",
    "setuptools_scm>=8.1",
]
build-backend = "setuptools.build_meta"

[project]
name = "mqt.bench"
description = "MQT Bench - A MQT tool for Benchmarking Quantum Software Tools"
readme = "README.md"
authors = [
    { name = "Nils Quetschlich", email = "nils.quetschlich@tum.de" },
    { name = "Lukas Burgholzer", email = "lukas.burgholzer@tum.de"},
]
keywords = ["MQT",  "quantum computing", "benchmarking", "performance", "testing"]
license = { file = "LICENSE" }
requires-python = ">=3.10"
dynamic = ["version"]

dependencies = [
    #  manages the dependencies for qiskit and tket in a combined fashion
    "pytket-qiskit>=0.53.0",
    # lowest version that supports the used pytket AutoRebase pass instead of auto_rebase
    "pytket>=1.29.0",
    # there is a bug in 1.2.0 that causes an error some benchmarks, see https://github.com/Qiskit/qiskit/issues/12969
    "qiskit!=1.2.0",
<<<<<<< HEAD
    "qiskit-aer!=0.16.1",
=======
    "qiskit-aer!=0.16.1", # excludig 0.16.1 due to an CI error for linux arm64 runners
>>>>>>> ef55896a
    "qiskit_optimization>=0.6",
    "qiskit_nature[pyscf]>=0.7",
    "qiskit_finance>=0.4.1",
    "networkx>=2.8.8",
    "joblib>=1.3.0",
    "numpy>=1.26; python_version >= '3.12'",
    "numpy>=1.24; python_version >= '3.11'",
    "numpy>=1.22",
]


classifiers = [
    "Development Status :: 4 - Beta",
    "Intended Audience :: Developers",
    "License :: OSI Approved :: MIT License",
    "Operating System :: Microsoft :: Windows",
    "Operating System :: MacOS",
    "Operating System :: POSIX :: Linux",
    "Programming Language :: Python :: 3 :: Only",
    "Programming Language :: Python :: 3.10",
    "Programming Language :: Python :: 3.11",
    "Programming Language :: Python :: 3.12",
    "Programming Language :: Python :: 3.13",
    "Intended Audience :: Science/Research",
    "Natural Language :: English",
    "Topic :: Scientific/Engineering :: Electronic Design Automation (EDA)",
]

[project.optional-dependencies]
test = ["pytest>=7.2", "pytest-console-scripts>=1.4"]
coverage = ["mqt.bench[test]", "pytest-cov>=4"]
docs = [
    "furo>=2023.9.10",
    "qiskit[visualization]",
    "setuptools-scm>=8.1",
    "sphinx_design>=0.6",
    "sphinx-autoapi>=3",
    "sphinx-copybutton>=0.5",
    "sphinxcontrib-bibtex>=2.4.2",
    "sphinxcontrib-svg2pdfconverter>=1.2",
    "sphinxext-opengraph>=0.9",
    "ipython",
    "ipykernel",
    "nbsphinx",
    "sphinx-autodoc-typehints",
]
dev = ["mqt.bench[coverage, docs]"]

[project.scripts]
"create_mqt_bench_zip" = "mqt.bench.utils:create_zip_file"
"generate_mqt_bench" = "mqt.bench.benchmark_generator:generate"
"mqt.bench.cli" = "mqt.bench.cli:main"

[project.urls]
Homepage = "https://github.com/cda-tum/mqtbench"
"Bug Tracker" = "https://github.com/cda-tum/mqtbench/issues"
Discussions = "https://github.com/cda-tum/mqtbench/discussions"
Research = "https://www.cda.cit.tum.de/research/quantum/"

[tool.setuptools_scm]

[tool.pytest.ini_options]
minversion = "7.2"
testpaths = ["tests"]
addopts = ["-ra", "--strict-markers", "--strict-config", "--showlocals"]
log_cli_level = "INFO"
xfail_strict = true
filterwarnings = [
    "error",
    'ignore:.*pkg_resources.*:DeprecationWarning:',
    'ignore:.*sre_.*:DeprecationWarning:',
    'ignore:.*Rigetti.*:UserWarning:',
    'ignore:.*Values in x.*:RuntimeWarning:',
    'ignore:.*divide by zero encountered in det.*:RuntimeWarning:',
    'ignore:.*invalid value encountered in det.*:RuntimeWarning:',
    'ignore::DeprecationWarning:.*(docplex).*',
    'ignore::SyntaxWarning:.*(docplex).*',
    # Qiskit 1.2 deprecations
    'ignore:.*The abstract Provider and ProviderV1 classes are deprecated.*:DeprecationWarning:qiskit.*',
    'ignore:.*qiskit.providers.models is deprecated since Qiskit 1.2*:DeprecationWarning:',
    'ignore:.*Treating CircuitInstruction as an iterable is deprecated legacy behavior since Qiskit 1.2*:DeprecationWarning:pytket.*',
    'ignore:.*qiskit.providers.models.* is deprecated since qiskit 1.2*:DeprecationWarning:qiskit.*',
    'ignore:.*qiskit.primitives.* is deprecated as of qiskit 1.2*:DeprecationWarning:qiskit.*',
    'ignore:.*The class ``qiskit.qobj.pulse_qobj.Pulse.*`` is deprecated as of qiskit 1.2.*:DeprecationWarning:qiskit.*',
    'ignore:.*The class ``qiskit.primitives.sampler.Sampler`` is deprecated as of qiskit 1.2*:DeprecationWarning:mqt.*',
    'ignore:.*The class ``qiskit.primitives.estimator.Estimator`` is deprecated as of qiskit 1.2*:DeprecationWarning:mqt.*',
    # TKET Warnings
    'ignore:.*The pytket Circuit contains implicit qubit permutations*.:UserWarning:pytket.extensions.qiskit.qiskit_convert',
    # Qiskit 1.3 deprecations
    'ignore:.*The property ``qiskit.dagcircuit.dagcircuit.DAGCircuit.*`` is deprecated as of qiskit 1.3.0.*:DeprecationWarning:qiskit.*',
    'ignore:.*The class ``qiskit.pulse.*`` is deprecated as of Qiskit 1.3.*:DeprecationWarning:qiskit.*',
    'ignore:.*The class ``qiskit.qobj.*`` is deprecated as of Qiskit 1.3.*:DeprecationWarning:qiskit.*',
    'ignore:.*The property ``qiskit.transpiler.target.*`` is deprecated as of Qiskit 1.3.*:DeprecationWarning:qiskit.*',
    'ignore:.*The property ``qiskit.circuit.instruction.Instruction.condition`` is deprecated as of qiskit 1.3.0.*:DeprecationWarning:',
    # Warnings that should be fixed by us in a subsequent PR. Most likely as part of https://github.com/cda-tum/mqt-bench/pull/429
    'ignore:.*Providing non-standard gates.*is deprecated for both ``transpile`` and ``generate_preset_pass_manager`` as of Qiskit 1.3.0.*:DeprecationWarning:qiskit.*',
    'ignore:.*is pending deprecation as of qiskit 1.3..*:PendingDeprecationWarning:',
]

[tool.coverage]
run.source = ["mqt.bench"]
report.exclude_also = [
    '\.\.\.',
    'if TYPE_CHECKING:',
    'raise AssertionError',
    'raise NotImplementedError',
]

show_missing = true
skip_empty = true
precision = 1

[tool.mypy]
mypy_path = "$MYPY_CONFIG_FILE_DIR/src"
files = ["src", "tests"]
python_version = "3.10"
strict = true
enable_error_code = ["ignore-without-code", "redundant-expr", "truthy-bool"]
warn_unreachable = true
explicit_package_bases = true
pretty = true

[[tool.mypy.overrides]]
module = ["pytket.*", "qiskit_finance.*"]
implicit_reexport = true

[[tool.mypy.overrides]]
module = ["qiskit.*", "qiskit_finance.*", "joblib.*", "networkx.*", "pandas.*", "qiskit_algorithms.*", "qiskit_ibm_runtime.*", "pytest_console_scripts.*"]
ignore_missing_imports = true

[tool.ruff]
line-length = 120
extend-include = ["*.ipynb"]
preview = true
unsafe-fixes = true

[tool.ruff.lint]
extend-select = [
    "A",           # flake8-builtins
    "ANN",         # flake8-annotations
    "ARG",         # flake8-unused-arguments
    "ASYNC",       # flake8-async
    "B",  "B904",  # flake8-bugbear
    "C4",          # flake8-comprehensions
    "D",           # pydocstyle
    "EM",          # flake8-errmsg
    "EXE",         # flake8-executable
    "FA",          # flake8-future-annotations
    "FLY",         # flynt
    "FURB",        # refurb
    "I",           # isort
    "ICN",         # flake8-import-conventions
    "ISC",         # flake8-implicit-str-concat
    "LOG",         # flake8-logging-format
    "N",           # flake8-naming
    "NPY",         # numpy
    "PERF",        # perflint
    "PGH",         # pygrep-hooks
    "PIE",         # flake8-pie
    "PL",          # pylint
    "PT",          # flake8-pytest-style
    "PTH",         # flake8-use-pathlib
    "PYI",         # flake8-pyi
    "Q",           # flake8-quotes
    "RET",         # flake8-return
    "RSE",         # flake8-raise
    "RUF",         # Ruff-specific
    "SLF",         # flake8-self
    "SLOT",        # flake8-slots
    "SIM",         # flake8-simplify
    "TC",         # flake8-type-checking
    "TID",         # flake8-tidy-imports
    "TRY",         # tryceratops
    "UP",          # pyupgrade
    "YTT",         # flake8-2020
]
ignore = [
    "ISC001",  # Conflicts with formatter
    "E501",    # Line too long (Black is enough)
    "PLR",     # Design related pylint codes
    "S101",    # Use of assert detected
]
flake8-unused-arguments.ignore-variadic-names = true
isort.required-imports = ["from __future__ import annotations"]

[tool.ruff.lint.per-file-ignores]
"*.pyi" = ["D"]  # pydocstyle
"*.ipynb" = [
    "D",    # pydocstyle
    "E402", # Allow imports to appear anywhere in Jupyter notebooks
    "I002", # Allow missing `from __future__ import annotations` import
]

[tool.ruff.lint.pydocstyle]
convention = "google"


[tool.typos]
default.extend-ignore-re = [
  '"id": ".*",',
  "(?Rm)^.*(#|//)\\s*spellchecker:disable-line$",  # ignore line
  "(?s)(#|//)\\s*spellchecker:off.*?\\n\\s*(#|//)\\s*spellchecker:on" # ignore block
]
[tool.typos.default.extend-words]
wille = "wille"
anc = "anc"
aer = "aer"
fom = "fom"
bench = "bench"
benchs = "benchs"

[tool.repo-review]
ignore = ["GH200"]<|MERGE_RESOLUTION|>--- conflicted
+++ resolved
@@ -25,11 +25,7 @@
     "pytket>=1.29.0",
     # there is a bug in 1.2.0 that causes an error some benchmarks, see https://github.com/Qiskit/qiskit/issues/12969
     "qiskit!=1.2.0",
-<<<<<<< HEAD
-    "qiskit-aer!=0.16.1",
-=======
     "qiskit-aer!=0.16.1", # excludig 0.16.1 due to an CI error for linux arm64 runners
->>>>>>> ef55896a
     "qiskit_optimization>=0.6",
     "qiskit_nature[pyscf]>=0.7",
     "qiskit_finance>=0.4.1",
