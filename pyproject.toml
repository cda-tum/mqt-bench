--- conflicted
+++ resolved
@@ -51,13 +51,8 @@
 ]
 
 [project.optional-dependencies]
-<<<<<<< HEAD
 test = ["pytest>=7.2"]
 coverage = ["mqt.bench[test]", "pytest-cov>=4"]
-=======
-test = ["pytest>=7.2", "pytest-console-scripts>=1.4"]
-coverage = ["mqt.bench[test]", "pytest-cov[toml]"]
->>>>>>> f299681f
 docs = [
     "furo>=2023.08.17",
     "sphinx~=7.0",
