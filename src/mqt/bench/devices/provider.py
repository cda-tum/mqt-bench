"""Abstract class for a quantum device provider."""

from __future__ import annotations

from abc import ABC, abstractmethod
from dataclasses import dataclass
from importlib import resources
from typing import TYPE_CHECKING

<<<<<<< HEAD
if TYPE_CHECKING or sys.version_info >= (3, 10, 0):
    pass
else:
    pass

=======
>>>>>>> f5c96242
if TYPE_CHECKING:
    from .device import Device


@dataclass
class Provider(ABC):
    """Abstract class for a quantum device provider."""

    @property
    @abstractmethod
    def provider_name(self) -> str:
        """Get the name of the provider."""

    @classmethod
    def get_available_devices(cls, sanitize_device: bool = False) -> list[Device]:
        """Get a list of all available devices.

        Arguments:
            sanitize_device: whether to sanitize the device calibration data
        """
        return [cls.get_device(name, sanitize_device=sanitize_device) for name in cls.get_available_device_names()]

    @classmethod
    @abstractmethod
    def get_available_device_names(cls) -> list[str]:
        """Get a list of all available device names."""

    @classmethod
    @abstractmethod
    def get_native_gates(cls) -> list[str]:
        """Get a list of provider specific native gates."""

    @classmethod
    def get_available_basis_gates(cls) -> list[list[str]]:
        """Get a list of all available basis gates."""
        unique_basis_gates = {tuple(device.basis_gates) for device in cls.get_available_devices()}
        return [list(basis_gates) for basis_gates in unique_basis_gates]

    @classmethod
    def get_max_qubits(cls) -> int:
        """Get the maximum number of qubits offered by a device from the provider."""
        return max(device.num_qubits for device in cls.get_available_devices())

    @classmethod
    @abstractmethod
    def import_backend(cls, name: str) -> Device:
        """Import a device from a file containing calibration data."""

    @classmethod
    def get_device(cls, name: str, sanitize_device: bool = False) -> Device:
        """Get a device by name.

        Arguments:
            name: the name of the device
            sanitize_device: whether to sanitize the device calibration data
        """
        if name not in cls.get_available_device_names():
            msg = f"Device {name} not found."
            raise ValueError(msg)

        device = cls.import_backend(name)

        if sanitize_device:
            device.sanitize_device()

        return device<|MERGE_RESOLUTION|>--- conflicted
+++ resolved
@@ -4,17 +4,15 @@
 
 from abc import ABC, abstractmethod
 from dataclasses import dataclass
-from importlib import resources
+from typing import TYPE_CHECKING
+import sys
 from typing import TYPE_CHECKING
 
-<<<<<<< HEAD
 if TYPE_CHECKING or sys.version_info >= (3, 10, 0):
     pass
 else:
     pass
 
-=======
->>>>>>> f5c96242
 if TYPE_CHECKING:
     from .device import Device
 
