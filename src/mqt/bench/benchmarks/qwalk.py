from __future__ import annotations

from qiskit import AncillaRegister, QuantumCircuit, QuantumRegister


def create_circuit(
    n: int,
    ancillary_mode: str = "noancilla",
    depth: int = 3,
<<<<<<< HEAD
    coin_state_preparation: QuantumCircuit | None = None,
    ancillary_mode: str = "noancilla",
=======
    coin_state_preparation: QuantumCircuit = None,
>>>>>>> 5d6fd9bb
) -> QuantumCircuit:
    """Returns a quantum circuit implementing the Quantum Walk algorithm.

    Keyword arguments:
    num_qubits -- number of qubits of the returned quantum circuit
    depth -- number of quantum steps
    coin_state_preparation -- optional quantum circuit for state preparation
    ancillary_mode -- defining the decomposition scheme
    """
    n = n - 1  # because one qubit is needed for the coin
    coin = QuantumRegister(1, "coin")
    node = QuantumRegister(n, "node")

    n_anc = 0
    ancillary_cutoff_recursion = 3
    if ancillary_mode == "recursion" and n > ancillary_cutoff_recursion:
        n_anc = 1
    ancillary_cutoff_vchain = 2
    if (ancillary_mode == "v-chain" or ancillary_mode == "v-chain-dirty") and n > ancillary_cutoff_vchain:
        n_anc = n - 2

    if n_anc == 0:
        qc = QuantumCircuit(node, coin, name="qwalk")

        # coin state preparation
        if coin_state_preparation is not None:
            qc.append(coin_state_preparation, coin[:])

        for _ in range(depth):
            # Hadamard coin operator
            qc.h(coin)

            # controlled increment
            for i in range(0, n - 1):
                qc.mcx(coin[:] + node[i + 1 :], node[i], mode=ancillary_mode)
            qc.cx(coin, node[n - 1])

            # controlled decrement
            qc.x(coin)
            qc.x(node[1:])
            for i in range(0, n - 1):
                qc.mcx(coin[:] + node[i + 1 :], node[i], mode=ancillary_mode)
            qc.cx(coin, node[n - 1])
            qc.x(node[1:])
            qc.x(coin)
    else:
        anc = AncillaRegister(n_anc, "anc")
        qc = QuantumCircuit(node, coin, anc, name="qwalk")

        # coin state preparation
        if coin_state_preparation is not None:
            qc.append(coin_state_preparation, coin[:])

        for _ in range(depth):
            # Hadamard coin operator
            qc.h(coin)

            # controlled increment
            for i in range(0, n - 1):
                qc.mcx(
                    coin[:] + node[i + 1 :],
                    node[i],
                    mode=ancillary_mode,
                    ancilla_qubits=anc[:],
                )
            qc.cx(coin, node[n - 1])

            # controlled decrement
            qc.x(coin)
            qc.x(node[1:])
            for i in range(0, n - 1):
                qc.mcx(
                    coin[:] + node[i + 1 :],
                    node[i],
                    mode=ancillary_mode,
                    ancilla_qubits=anc[:],
                )
            qc.cx(coin, node[n - 1])
            qc.x(node[1:])
            qc.x(coin)

    qc.measure_all()
    qc.name = qc.name + "-" + ancillary_mode

    return qc<|MERGE_RESOLUTION|>--- conflicted
+++ resolved
@@ -7,12 +7,7 @@
     n: int,
     ancillary_mode: str = "noancilla",
     depth: int = 3,
-<<<<<<< HEAD
-    coin_state_preparation: QuantumCircuit | None = None,
-    ancillary_mode: str = "noancilla",
-=======
     coin_state_preparation: QuantumCircuit = None,
->>>>>>> 5d6fd9bb
 ) -> QuantumCircuit:
     """Returns a quantum circuit implementing the Quantum Walk algorithm.
 
