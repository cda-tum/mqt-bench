--- conflicted
+++ resolved
@@ -16,11 +16,7 @@
     from qiskit import QuantumCircuit
 
 
-<<<<<<< HEAD
-def create_circuit(molecule: list[str]) -> QuantumCircuit:
-=======
-def create_circuit(choice):
->>>>>>> 64d1ae81
+def create_circuit(choice: str) -> QuantumCircuit:
     """Returns a quantum circuit implementing Ground State Estimation.
 
     Keyword arguments:
