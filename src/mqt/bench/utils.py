"""Utility functions for the MQT Bench module."""

from __future__ import annotations

from dataclasses import dataclass
from datetime import date
from importlib import import_module, metadata, resources
from pathlib import Path
from typing import TYPE_CHECKING

import networkx as nx
import numpy as np
from pytket import __version__ as __tket_version__
from qiskit import QuantumCircuit
from qiskit import __version__ as __qiskit_version__
from qiskit.converters import circuit_to_dag

if TYPE_CHECKING:  # pragma: no cover
    from types import ModuleType


@dataclass
class SupermarqFeatures:
    """Data class for the Supermarq features of a quantum circuit."""

    program_communication: float
    critical_depth: float
    entanglement_ratio: float
    parallelism: float
    liveness: float


def get_supported_benchmarks() -> list[str]:
    """Returns a list of all supported benchmarks."""
    return [
        "ae",
        "bv",
        "dj",
        "grover-noancilla",
        "grover-v-chain",
        "ghz",
        "graphstate",
        "qaoa",
        "qft",
        "qftentangled",
        "qnn",
        "qpeexact",
        "qpeinexact",
        "qwalk-noancilla",
        "qwalk-v-chain",
        "randomcircuit",
        "vqerealamprandom",
        "vqesu2random",
        "vqetwolocalrandom",
        "wstate",
        "shor",
    ]


def get_supported_levels() -> list[str | int]:
    """Returns a list of all supported benchmark levels."""
    return ["alg", "indep", "nativegates", "mapped", 0, 1, 2, 3]


def get_supported_compilers() -> list[str]:
    """Returns a list of all supported compilers."""
    return ["qiskit", "tket"]


def get_default_config_path() -> str:
    """Returns the path to the default configuration file."""
    return str(resources.files("mqt.bench") / "config.json")


def get_default_qasm_output_path() -> str:
    """Returns the path where all .qasm files are stored."""
    return str(resources.files("mqt.bench") / "viewer" / "static" / "files" / "qasm_output")


def get_default_evaluation_output_path() -> str:
    """Returns the path where all .qasm files are stored."""
    return str(resources.files("mqt.bench") / "evaluation")


def get_zip_folder_path() -> str:
    """Returns the path where the zip file is stored."""
    return str(resources.files("mqt.bench") / "viewer" / "static" / "files")


def get_openqasm_gates() -> list[str]:
    """Returns a list of all quantum gates within the openQASM 2.0 standard header."""
    # according to https://github.com/Qiskit/qiskit-terra/blob/main/qiskit/qasm/libs/qelib1.inc
    return [
        "u3",
        "u2",
        "u1",
        "cx",
        "id",
        "u0",
        "u",
        "p",
        "x",
        "y",
        "z",
        "h",
        "s",
        "sdg",
        "t",
        "tdg",
        "rx",
        "ry",
        "rz",
        "sx",
        "sxdg",
        "cz",
        "cy",
        "swap",
        "ch",
        "ccx",
        "cswap",
        "crx",
        "cry",
        "crz",
        "cu1",
        "cp",
        "cu3",
        "csx",
        "cu",
        "rxx",
        "rzz",
        "rccx",
        "rc3x",
        "c3x",
        "c3sqrtx",
        "c4x",
    ]


def save_as_qasm(
    qc_str: str,
    filename: str,
    gate_set: list[str] | None = None,
    mapped: bool = False,
    c_map: list[list[int]] | None = None,
    target_directory: str = "",
) -> bool:
    """Saves a quantum circuit as a qasm file.

    Arguments:
        qc_str: Quantum circuit to be stored as a string
        filename: filename
        gate_set: set of used gates
        mapped: boolean indicating whether the quantum circuit is mapped to a specific hardware layout
        c_map: coupling map of used hardware layout
        target_directory: directory where the qasm file is stored
    """
    if c_map is None:
        c_map = []

    file = Path(target_directory, filename + ".qasm")

    try:
        mqtbench_module_version = metadata.version("mqt.bench")
    except Exception:
        print("'mqt.bench' is most likely not installed. Please run 'pip install . or pip install mqt.bench'.")
        return False

    with file.open("w") as f:
        f.write("// Benchmark was created by MQT Bench on " + str(date.today()) + "\n")
        f.write("// For more information about MQT Bench, please visit https://www.cda.cit.tum.de/mqtbench/\n")
        f.write("// MQT Bench version: " + mqtbench_module_version + "\n")
        if "qiskit" in filename:
            f.write("// Qiskit version: " + str(__qiskit_version__) + "\n")
        elif "tket" in filename:
            f.write("// TKET version: " + str(__tket_version__) + "\n")
        if gate_set:
            f.write("// Used Gate Set: " + str(gate_set) + "\n")
        if mapped:
            f.write("// Coupling List: " + str(c_map) + "\n")
        f.write("\n")
        f.write(qc_str)
    f.close()

    return True


def calc_supermarq_features(
    qc: QuantumCircuit,
) -> SupermarqFeatures:
    """Calculates the Supermarq features for a given quantum circuit. Code adapted from https://github.com/Infleqtion/client-superstaq/blob/91d947f8cc1d99f90dca58df5248d9016e4a5345/supermarq-benchmarks/supermarq/converters.py."""
    num_qubits = qc.num_qubits
    dag = circuit_to_dag(qc)
    dag.remove_all_ops_named("barrier")

    # Program communication = circuit's average qubit degree / degree of a complete graph.
    graph = nx.Graph()
    for op in dag.two_qubit_ops():
        q1, q2 = op.qargs
        graph.add_edge(qc.find_bit(q1).index, qc.find_bit(q2).index)
    degree_sum = sum(graph.degree(n) for n in graph.nodes)
    program_communication = degree_sum / (num_qubits * (num_qubits - 1)) if num_qubits > 1 else 0

    # Liveness feature = sum of all entries in the liveness matrix / (num_qubits * depth).
    activity_matrix = np.zeros((num_qubits, dag.depth()))
    for i, layer in enumerate(dag.layers()):
        for op in layer["partition"]:
            for qubit in op:
                activity_matrix[qc.find_bit(qubit).index, i] = 1
    liveness = np.sum(activity_matrix) / (num_qubits * dag.depth()) if dag.depth() > 0 else 0

    #  Parallelism feature = max((((# of gates / depth) -1) /(# of qubits -1)), 0).
    parallelism = (
        max(((len(dag.gate_nodes()) / dag.depth()) - 1) / (num_qubits - 1), 0)
        if num_qubits > 1 and dag.depth() > 0
        else 0
    )

    # Entanglement-ratio = ratio between # of 2-qubit gates and total number of gates in the circuit.
    entanglement_ratio = len(dag.two_qubit_ops()) / len(dag.gate_nodes()) if len(dag.gate_nodes()) > 0 else 0

    # Critical depth = # of 2-qubit gates along the critical path / total # of 2-qubit gates.
    longest_paths = dag.count_ops_longest_path()
    n_ed = sum(longest_paths[name] for name in {op.name for op in dag.two_qubit_ops()} if name in longest_paths)
    n_e = len(dag.two_qubit_ops())
    critical_depth = n_ed / n_e if n_e != 0 else 0

    assert 0 <= program_communication <= 1
    assert 0 <= critical_depth <= 1
    assert 0 <= entanglement_ratio <= 1
    assert 0 <= parallelism <= 1
    assert 0 <= liveness <= 1

    return SupermarqFeatures(
        program_communication,
        critical_depth,
        entanglement_ratio,
        parallelism,
        liveness,
    )


def get_module_for_benchmark(benchmark_name: str) -> ModuleType:
    """Returns the module for a specific benchmark."""
<<<<<<< HEAD
    if benchmark_name in ["portfolioqaoa", "portfoliovqe", "pricingcall", "pricingput"]:
        return import_module("mqt.bench.benchmarks.qiskit_application_finance." + benchmark_name)
    if benchmark_name == "groundstate":
        return import_module("mqt.bench.benchmarks.qiskit_application_nature.groundstate")
    if benchmark_name == "routing":
        return import_module("mqt.bench.benchmarks.qiskit_application_optimization.routing")
    if benchmark_name == "tsp":
        return import_module("mqt.bench.benchmarks.qiskit_application_optimization.tsp")
    return import_module("mqt.bench.benchmarks." + benchmark_name)
=======
    if benchmark_name == "qnn":
        return import_module("mqt.bench.benchmarks.qiskit_application_ml.qnn")
    return import_module("mqt.bench.benchmarks." + benchmark_name)


def convert_cmap_to_tuple_list(c_map: list[list[int]]) -> list[tuple[int, int]]:
    """Converts a coupling map to a list of tuples."""
    return [(c[0], c[1]) for c in c_map]
>>>>>>> 2a692a56
<|MERGE_RESOLUTION|>--- conflicted
+++ resolved
@@ -241,23 +241,4 @@
 
 def get_module_for_benchmark(benchmark_name: str) -> ModuleType:
     """Returns the module for a specific benchmark."""
-<<<<<<< HEAD
-    if benchmark_name in ["portfolioqaoa", "portfoliovqe", "pricingcall", "pricingput"]:
-        return import_module("mqt.bench.benchmarks.qiskit_application_finance." + benchmark_name)
-    if benchmark_name == "groundstate":
-        return import_module("mqt.bench.benchmarks.qiskit_application_nature.groundstate")
-    if benchmark_name == "routing":
-        return import_module("mqt.bench.benchmarks.qiskit_application_optimization.routing")
-    if benchmark_name == "tsp":
-        return import_module("mqt.bench.benchmarks.qiskit_application_optimization.tsp")
-    return import_module("mqt.bench.benchmarks." + benchmark_name)
-=======
-    if benchmark_name == "qnn":
-        return import_module("mqt.bench.benchmarks.qiskit_application_ml.qnn")
-    return import_module("mqt.bench.benchmarks." + benchmark_name)
-
-
-def convert_cmap_to_tuple_list(c_map: list[list[int]]) -> list[tuple[int, int]]:
-    """Converts a coupling map to a list of tuples."""
-    return [(c[0], c[1]) for c in c_map]
->>>>>>> 2a692a56
+    return import_module("mqt.bench.benchmarks." + benchmark_name)