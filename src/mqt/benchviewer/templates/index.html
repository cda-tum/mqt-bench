<!doctype html>
<html lang="en">
  <head>
    <!-- Required meta tags -->
    <meta charset="utf-8" />
    <meta
      name="viewport"
      content="width=device-width, initial-scale=1, shrink-to-fit=no"
    />

    <!-- Bootstrap CSS -->
    <link
      href="https://cdn.jsdelivr.net/npm/bootstrap@5.0.2/dist/css/bootstrap.min.css"
      rel="stylesheet"
      integrity="sha384-EVSTQN3/azprG1Anm3QDgpJLIm9Nao0Yz1ztcQTwFspd3yD65VohhpuuCOmLASjC"
      crossorigin="anonymous"
    />

    <style></style>

    <title>MQT Bench</title>
    <link
      rel="shortcut icon"
      href="{{ url_for('static', filename='favicon.ico') }}"
    />
  </head>
  <body>
    <!-- Image and text -->
    <nav class="navbar navbar-expand-lg navbar-light bg-light fixed-top">
      <a class="navbar-brand" href="/mqtbench">
        <img
          src="{{ url_for('static', filename='tum_logo.svg') }}"
          alt=""
          width="50"
          height="24"
          class="d-inline-block align-text-top"
        />
        MQT Bench
      </a>
      <button
        class="navbar-toggler"
        type="button"
        data-toggle="collapse"
        data-target="#navbarNavAltMarkup"
        aria-controls="navbarNavAltMarkup"
        aria-expanded="false"
        aria-label="Toggle navigation"
      >
        <span class="navbar-toggler-icon"></span>
      </button>
      <div class="collapse navbar-collapse" id="navbarNavAltMarkup">
        <div class="navbar-nav">
          <a class="nav-item nav-link active" href="index">Benchmarks</a>
          <a class="nav-item nav-link" href="description"
            >Level and File Descriptions</a
          >
          <a class="nav-item nav-link" href="benchmark_description"
            >Benchmark Description</a
          >
          <a
            class="nav-item nav-link"
            href="https://www.cda.cit.tum.de/research/quantum/"
            target="_blank"
            >More on our Work</a
          >
          <a class="nav-item nav-link" href="legal">Legal Information</a>
        </div>
      </div>
    </nav>

    <div class="col-md-12" style="height: 80px"></div>
    <p align="center">
      <a href="https://www.cda.cit.tum.de/research/quantum/mqt/">
        <img
          src="{{ url_for('static', filename='mqt_dark.png')}}"
          width="20%"
        />
      </a>
    </p>
    <div class="container">
      <h1>
        Welcome to the Munich Quantum Toolkit Benchmark Library (MQT Bench)!
      </h1>
      <p>
        Quantum software tools for a wide variety of design tasks on and across
        different levels of abstraction are crucial for eventually realizing
        useful quantum applications. This requires practical and relevant
        benchmarks in order for new software tools or design automation methods
        to be empirically evaluated and compared to the current state of the
        art. Since these tools and methods operate on and across different
        levels of abstraction, it is beneficial having benchmarks consistently
        available across those levels. The MQT Benchmark Library (MQT Bench)
        provides a single benchmark suite which offers the same benchmark
        algorithms on different levels of abstractions. At the moment, MQT Bench
        comprises around 70,000 benchmark circuits ranging from 2 up to 130
        qubits on four abstraction levels.
      </p>

      <p>
        In order to create a benchmark set according to your needs, simply fill
        out the form below. Furthermore, MQT Bench is also available as a
<<<<<<< HEAD
        <a href="https://pennylane.ai/datasets/other/mqt-bench" target="_blank"
          >PennyLane data set</a
=======
        <a href="https://pennylane.ai/datasets/other/mqtbench" target="_blank"
          >PennyLane dataset</a
>>>>>>> fe994c95
        >.
      </p>
    </div>
    <form
      method="POST"
      class="form-inline"
      role="form"
      action="download"
      id="benchmark_form"
      onchange="checks_on_change()"
    >
      <div class="container">
        <div class="row">
          <h4>Benchmark Selection</h4>
          <p class="text-justify">
            Please select the desired benchmarks from the set of all available
            ones or select all (<input
              class="form-check-input"
              type="checkbox"
              value="true"
              id="all_benchmarks"
              name="all_benchmarks"
              onchange="toggleAllSelection()"
            />). For details, see the
            <a href="benchmark_description" target="_blank"
              >benchmark description.</a
            >
          </p>
        </div>
        <div class="row border border-secondary">
          <div class="row"></div>
          <div class="row d-flex"></div>
          <div class="col-md-6">
            <h6 style="margin-bottom: 0px">Scalable Benchmarks:</h6>
            <p class="text-justify" style="margin: 0px">
              <em>
                The number of qubits for the following benchmarks is adjustable.
              </em>
            </p>

            {% for benchmark in benchmarks %}

            <div>
              <div class="col-md-12">
                <input
                  class="form-check-input"
                  type="checkbox"
                  value="{{ benchmark.name }}"
                  id="selectBench_{{ benchmark.id }}"
                  name="selectBench_{{ benchmark.id }}"
                />
                {{ benchmark.name }}
              </div>
            </div>
            {% endfor %}

            <h6 style="margin-bottom: 0px; margin-top: 15px">Qubit Range</h6>
            <p class="text-justify" style="margin: 0px">
              Select the desired qubit range for the scalable benchmarks.
            </p>
            <div class="d-flex text-center" style="margin-bottom: 5px">
              <input
                type="number"
                class="form-control form-control-sm"
                min="2"
                max="130"
                id="minQubits"
                name="minQubits"
                placeholder="Min Qubits (2)"
              />
              <input
                type="number"
                class="form-control form-control-sm"
                min="2"
                max="130"
                id="maxQubits"
                name="maxQubits"
                placeholder="Max Qubits (130)"
              />
            </div>
          </div>

          <div class="col-md-6">
            <h6 style="margin-bottom: 0px">Non-Scalable Benchmarks:</h6>
            <p class="text-justify" style="margin: 0px">
              <em>
                The number of qubits for the following benchmarks is fixed.
              </em>
            </p>

            {% for nonscalable_benchmark in nonscalable_benchmarks %}

            <div>
              <div class="col-md-12">
                <input
                  class="form-check-input"
                  type="checkbox"
                  value="{{ nonscalable_benchmark.name }}"
                  id="selectBench_{{ nonscalable_benchmark.id }}"
                  name="selectBench_{{ nonscalable_benchmark.id }}"
                />
                {{ nonscalable_benchmark.name }}
              </div>
            </div>

            {% endfor %}
          </div>
        </div>

        <div class="col-md-12" style="height: 20px"></div>
        <h4>Abstraction Level Selection</h4>
        <p class="text-justify" style="margin: 0px">
          Next, abstraction levels for the selected benchmarks must be chosen.
          There are four available levels ranging from a rather high level
          description on the algorithm level towards a rather low level
          description on the target-dependent mapped level. For details, see
          <a href="description" target="_blank">the level description</a>.
        </p>
      </div>

      <div class="col-md-12" style="height: 20px"></div>
      <div class="container">
        <div class="row">
          <div
            class="col border border-secondary"
            style="width: 25%; min-width: 200px; margin: 1px"
          >
            <h6>Algorithm Level</h6>
            <p class="text-justify" style="margin: 0px">
              Currently, only available using the Python package. Details can be
              found on our
              <a
                href="https://github.com/cda-tum/MQTBench/blob/main/README.md#repository-usage"
                target="_blank"
                >GitHub page</a
              >.
            </p>
          </div>

          <div
            class="col border border-secondary"
            style="width: 25%; min-width: 200px; margin: 1px"
          >
            <h6>Target-independent Level</h6>
            <p class="text-justify" style="margin: 0px">
              Select the used compiler:
            </p>
            <div class="d-flex">
              <div class="col-md-6 align-items-center">
                <input
                  class="form-check-input"
                  type="checkbox"
                  id="indep_qiskit_compiler"
                  name="indep_qiskit_compiler"
                  value="true"
                />
                <label for="indep_qiskit_compiler">Qiskit</label>
              </div>

              <div class="col-md-6 align-items-center">
                <input
                  class="form-check-input"
                  type="checkbox"
                  id="indep_tket_compiler"
                  name="indep_tket_compiler"
                  value="true"
                />
                <label for="indep_tket_compiler">TKET</label>
              </div>
            </div>
          </div>

          <div
            class="col border border-secondary"
            style="width: 25%; min-width: 200px; margin: 1px"
          >
            <h6>Target-dependent Native Gates Level</h6>

            <p class="text-justify" style="margin: 0px">
              Select targeted native gate-set:
            </p>
            <div class="row">
              <div class="col-md-12 align-items-center">
                <div class="form-group">
                  <input
                    class="form-check-input"
                    type="checkbox"
                    value="true"
                    id="nativegates_ibm"
                    name="nativegates_ibm"
                  />
                  <label for="nativegates_ibm"
                    >IBM ["rz", "sx", "x", "cx"]</label
                  >
                </div>
                <div class="form-group">
                  <input
                    class="form-check-input"
                    type="checkbox"
                    value="true"
                    id="nativegates_rigetti"
                    name="nativegates_rigetti"
                  />
                  <label for="nativegates_rigetti"
                    >Rigetti ["rx", "rz", "cz", "cp", ""xx_plus_yy"]</label
                  >
                </div>
                <div class="form-group">
                  <input
                    class="form-check-input"
                    type="checkbox"
                    value="true"
                    id="nativegates_oqc"
                    name="nativegates_oqc"
                  />
                  <label for="nativegates_oqc"
                    >OQC ["rz", "sx", "x", "ecr"]</label
                  >
                </div>
                <div class="form-group">
                  <input
                    class="form-check-input"
                    type="checkbox"
                    value="true"
                    id="nativegates_ionq"
                    name="nativegates_ionq"
                  />
                  <label for="nativegates_ionq"
                    >IonQ ["rxx", "rz", "ry", "rx"]</label
                  >
                </div>
                <div class="form-group">
                  <input
                    class="form-check-input"
                    type="checkbox"
                    value="true"
                    id="nativegates_quantinuum"
                    name="nativegates_quantinuum"
                  />
                  <label for="nativegates_quantinuum"
                    >Quantinuum ["rzz", "rz", "ry", "rx"]</label
                  >
                </div>
              </div>
            </div>
            <p class="text-justify" style="margin: 0px; margin-top: 15px">
              Select the used compiler:
            </p>

            <div class="d-flex">
              <div class="col-md-6 align-items-center">
                <input
                  class="form-check-input"
                  type="checkbox"
                  onchange="toggleNativeQiskit()"
                  id="nativegates_qiskit_compiler"
                  name="nativegates_qiskit_compiler"
                  value="true"
                />
                <label for="nativegates_qiskit_compiler">Qiskit</label>
              </div>

              <div class="col-md-6 align-items-center">
                <input
                  class="form-check-input"
                  type="checkbox"
                  id="nativegates_tket_compiler"
                  name="nativegates_tket_compiler"
                  value="true"
                />
                <label for="nativegates_tket_compiler">TKET</label>
              </div>
            </div>
            <p class="text-justify" style="margin: 0px; margin-top: 15px">
              If Qiskit is selected, select its optimization level:
            </p>
            <div class="col-md-12 align-items-center">
              <input
                class="form-check-input"
                type="checkbox"
                name="nativegates_qiskit_compiler_opt0"
                value="true"
                id="nativegates_qiskit_compiler_opt0"
                disabled
              />
              <label for="nativegates_qiskit_compiler_opt0">Opt. 0</label>
              <input
                class="form-check-input"
                type="checkbox"
                name="nativegates_qiskit_compiler_opt1"
                value="true"
                id="nativegates_qiskit_compiler_opt1"
                disabled
              />
              <label for="nativegates_qiskit_compiler_opt1">Opt. 1</label>
              <input
                class="form-check-input"
                type="checkbox"
                name="nativegates_qiskit_compiler_opt2"
                value="true"
                id="nativegates_qiskit_compiler_opt2"
                disabled
              />
              <label for="nativegates_qiskit_compiler_opt2">Opt. 2</label>
              <input
                class="form-check-input"
                type="checkbox"
                name="nativegates_qiskit_compiler_opt3"
                value="true"
                id="nativegates_qiskit_compiler_opt3"
                disabled
              />
              <label for="nativegates_qiskit_compiler_opt3">Opt. 3</label>
            </div>
          </div>

          <div
            class="col border border-secondary"
            style="width: 25%; min-width: 200px; margin: 1px"
          >
            <h6>Target-dependent Mapped Level</h6>
            <p class="text-justify" style="margin: 0px">
              Select a targeted device:
            </p>

            <div class="row">
              <div class="row align-items-center">
                <div>
                  <input
                    class="form-check-input"
                    type="checkbox"
                    id="device_ibm_washington"
                    value="true"
                    name="device_ibm_washington"
                  />
                  <label for="device_ibm_washington"
                    >IBM Washington (127 Qubits)
                  </label>
                </div>
                <div>
                  <input
                    class="form-check-input"
                    type="checkbox"
                    id="device_ibm_montreal"
                    value="true"
                    name="device_ibm_montreal"
                  />
                  <label for="device_ibm_montreal"
                    >IBM Montreal (27 Qubits)
                  </label>
                </div>
                <div>
                  <input
                    class="form-check-input"
                    type="checkbox"
                    id="device_rigetti_aspen_m3"
                    value="true"
                    name="device_rigetti_aspen_m3"
                  />
                  <label for="device_rigetti_aspen_m3"
                    >Rigetti Aspen-M3 (79 Qubits)
                  </label>
                </div>
                <div>
                  <input
                    class="form-check-input"
                    type="checkbox"
                    id="device_oqc_lucy"
                    value="true"
                    name="device_oqc_lucy"
                  />
                  <label for="device_oqc_lucy">OQC Lucy (8 Qubits) </label>
                </div>
                <div>
                  <input
                    class="form-check-input"
                    type="checkbox"
                    id="device_ionq_harmony"
                    value="true"
                    name="device_ionq_harmony"
                  />
                  <label for="device_ionq_harmony"
                    >IonQ Harmony (11 Qubits)
                  </label>
                </div>
                <div>
                  <input
                    class="form-check-input"
                    type="checkbox"
                    id="device_ionq_aria1"
                    value="true"
                    name="device_ionq_aria1"
                  />
                  <label for="device_ionq_aria1"
                    >IonQ Aria 1 (25 Qubits)
                  </label>
                </div>
                <div>
                  <input
                    class="form-check-input"
                    type="checkbox"
                    id="device_quantinuum_h2"
                    value="true"
                    name="device_quantinuum_h2"
                  />
                  <label for="device_quantinuum_h2"
                    >Quantinuum H2 (32 Qubits)
                  </label>
                </div>
              </div>
            </div>
            <p class="text-justify" style="margin: 0px; margin-top: 15px">
              Select the used compiler:
            </p>
            <div class="d-flex">
              <div class="col-md-6 align-items-center">
                <input
                  class="form-check-input"
                  type="checkbox"
                  value="true"
                  onchange="toggleMappedQiskit()"
                  id="mapped_qiskit_compiler"
                  name="mapped_qiskit_compiler"
                />
                <label for="mapped_qiskit_compiler">Qiskit</label>
              </div>
              <div class="col-md-6 align-items-center">
                <input
                  class="form-check-input"
                  type="checkbox"
                  value="true"
                  onchange="toggleMappedTKET()"
                  id="mapped_tket_compiler"
                  name="mapped_tket_compiler"
                />
                <label for="mapped_tket_compiler">TKET</label>
              </div>
            </div>
            <div class="row">
              <p class="text-justify" style="margin: 0px; margin-top: 15px">
                If Qiskit is selected, select its optimization level:
              </p>
              <div class="col-md-12 align-items-center">
                <input
                  class="form-check-input"
                  type="checkbox"
                  value="true"
                  disabled
                  id="mapped_qiskit_compiler_opt0"
                  name="mapped_qiskit_compiler_opt0"
                />
                <label for="mapped_qiskit_compiler_opt0">Opt. 0</label>
                <input
                  class="form-check-input"
                  type="checkbox"
                  value="true"
                  disabled
                  id="mapped_qiskit_compiler_opt1"
                  name="mapped_qiskit_compiler_opt1"
                />
                <label for="mapped_qiskit_compiler_opt1">Opt. 1</label>
                <input
                  class="form-check-input"
                  type="checkbox"
                  value="true"
                  disabled
                  id="mapped_qiskit_compiler_opt2"
                  name="mapped_qiskit_compiler_opt2"
                />
                <label for="mapped_qiskit_compiler_opt2">Opt. 2</label>
                <input
                  class="form-check-input"
                  type="checkbox"
                  value="true"
                  disabled
                  id="mapped_qiskit_compiler_opt3"
                  name="mapped_qiskit_compiler_opt3"
                />
                <label for="mapped_qiskit_compiler_opt3">Opt. 3</label>
              </div>
              <p class="text-justify" style="margin: 0px; margin-top: 15px">
                If TKET is selected, select its placement settings:
              </p>
              <div class="col-md-12 align-items-center">
                <input
                  class="form-check-input"
                  type="checkbox"
                  value="true"
                  disabled
                  id="mapped_tket_compiler_graph"
                  name="mapped_tket_compiler_graph"
                />
                <label for="mapped_tket_compiler_graph">Graph Placement </label>
                <input
                  class="form-check-input"
                  type="checkbox"
                  value="true"
                  disabled
                  id="mapped_tket_compiler_line"
                  name="mapped_tket_compiler_line"
                />
                <label for="mapped_tket_compiler_line">Line Placement </label>
              </div>
            </div>
          </div>
        </div>
        <div class="col-md-12" style="height: 20px"></div>
        <h4>Download</h4>
        <p class="text-justify"></p>
        <div class="d-flex">
          <div class="same_row">Number of selected benchmarks: &nbsp;</div>
          <div class="same_row" id="num_benchmarks">0</div>
        </div>
        After the download button is clicked, all benchmarks provided as
        <em>.qasm</em> files are downloaded as a <em>.zip</em> archive. Details
        of the <a href="description" target="_blank">file format</a> are
        provided. Alternatively, a pre-generated archive with
        <em>all</em> benchmarks can be <a href="get_pre_gen">downloaded</a>.

        <div class="text-center">
          <button
            type="submit"
            class="btn btn-primary btn-lg mx-auto text-center"
            id="downloadButton"
            disabled
            value="submit"
          >
            Download selected Benchmarks
          </button>
          <div class="d-flex">
            <p>
              MQT Bench is also available as a
              <a
                href="https://pennylane.ai/datasets/other/mqt-bench"
                target="_blank"
                >PennyLane dataset</a
              >.
            </p>
          </div>
        </div>
      </div>
    </form>

    <div class="col-md-12" style="height: 20px"></div>

    <div class="container">
      <h4>Reference</h4>
      <p class="text-justify">
        For a more detailed description of MQT Bench, we are referring to the
        corresponding paper
        <a href="https://arxiv.org/pdf/2204.13719.pdf" target="_blank"
          >"MQT Bench: Benchmarking Software and Design Automation Tools for
          Quantum Computing"</a
        >. Our implementation is available on
        <a href="https://github.com/cda-tum/MQTBench" target="_blank">GitHub</a
        >.

        <strong
          >In case you are using MQT Bench in your work, we would be thankful if
          you referred to it by citing the following publication:</strong
        >
      </p>

      <p>
        @article{quetschlich2023mqtbench, <br />
        &nbsp; title=&#123;&#123;&#123;MQT Bench}}: Benchmarking Software and
        Design Automation Tools for Quantum Computing},<br />
        &nbsp; shorttitle = &#123;&#123;MQT Bench}},<br />
        &nbsp; journal = &#123;&#123;Quantum}},<br />
        &nbsp; author={Quetschlich, Nils and Burgholzer, Lukas and Wille,
        Robert},<br />
        &nbsp; year={2023},<br />
        &nbsp; note=&#123;&#123;&#123;MQT Bench}} is available at
        \url{https://www.cda.cit.tum.de/mqtbench/}},<br />
        }
      </p>

      <p>
        In case you have any problems or questions feel free to contact us via
        <a href="mailto:quantum.cda@xcit.tum.de">quantum.cda@xcit.tum.de</a>.
        More on our work on quantum computation is summarized on
        <a href="https://www.cda.cit.tum.de/research/quantum" target="_blank"
          >this page</a
        >.
      </p>
    </div>

    <!-- Optional JavaScript -->
    <!-- jQuery first, then Popper.js, then Bootstrap JS -->
    <script
      src="https://code.jquery.com/jquery-3.3.1.min.js"
      integrity="sha256-FgpCb/KJQlLNfOu91ta32o/NMZxltwRo8QtmkMRdAu8="
      crossorigin="anonymous"
    ></script>
    <script
      src="https://cdnjs.cloudflare.com/ajax/libs/popper.js/1.12.9/umd/popper.min.js"
      integrity="sha384-ApNbgh9B+Y1QKtv3Rn7W3mgPxhU9K/ScQsAP7hUibX39j7fakFPskvXusvfa0b4Q"
      crossorigin="anonymous"
    ></script>
    <script
      src="https://maxcdn.bootstrapcdn.com/bootstrap/4.0.0/js/bootstrap.min.js"
      integrity="sha384-JZR6Spejh4U02d8jOt6vLEHfe/JQGiRRSQQxSfFWpi1MquVdAyjUar5+76PVCmYl"
      crossorigin="anonymous"
    ></script>

    <script>
      function toggleNativeQiskit() {
          document.getElementById("nativegates_qiskit_compiler_opt0").disabled = !document.getElementById("nativegates_qiskit_compiler_opt0").disabled
          document.getElementById("nativegates_qiskit_compiler_opt1").disabled = !document.getElementById("nativegates_qiskit_compiler_opt1").disabled
          document.getElementById("nativegates_qiskit_compiler_opt2").disabled = !document.getElementById("nativegates_qiskit_compiler_opt2").disabled
          document.getElementById("nativegates_qiskit_compiler_opt3").disabled = !document.getElementById("nativegates_qiskit_compiler_opt3").disabled
      }

      function toggleMappedQiskit() {
          document.getElementById("mapped_qiskit_compiler_opt0").disabled = !document.getElementById("mapped_qiskit_compiler_opt0").disabled
          document.getElementById("mapped_qiskit_compiler_opt1").disabled = !document.getElementById("mapped_qiskit_compiler_opt1").disabled
          document.getElementById("mapped_qiskit_compiler_opt2").disabled = !document.getElementById("mapped_qiskit_compiler_opt2").disabled
          document.getElementById("mapped_qiskit_compiler_opt3").disabled = !document.getElementById("mapped_qiskit_compiler_opt3").disabled
      }

      function toggleMappedTKET() {
          document.getElementById("mapped_tket_compiler_graph").disabled = !document.getElementById("mapped_tket_compiler_graph").disabled
          document.getElementById("mapped_tket_compiler_line").disabled = !document.getElementById("mapped_tket_compiler_line").disabled
      }

      function toggleAllSelection() {

          var ids = {{benchmarks | length}}+{{nonscalable_benchmarks | length }}
          for (let i = 1; i <= ids; i++) {
              document.getElementById("selectBench_" + i).checked = all_benchmarks.checked
          }
      }

      function checks_on_change() {
          check_col_if_all_selected()
          get_num_benchs()


      }

      function get_num_benchs() {
          const form = document.getElementById("benchmark_form");
          const formData = new FormData(form);
          fetch('./get_num_benchmarks', {
              method: 'POST',
              body: formData,
              dataType: 'json',
          }).then(response => response.json())
              .then(response => {
                  document.getElementById("num_benchmarks").innerHTML = response.num_selected;

                          if (num_benchmarks.innerHTML > 0) {
                              downloadButton.disabled = false;
                          }
                          if (num_benchmarks.innerHTML == 0) {
                              downloadButton.disabled = true;
                          }
              });

      }

      function check_col_if_all_selected() {
          var ids = {{benchmarks | length}}+{{nonscalable_benchmarks | length }}
          var check_all_selected = true;
          for (let i = 1; i <= ids; i++) {
              if (!document.getElementById("selectBench_" + i).checked) {
                  all_benchmarks.checked = false;
                  check_all_selected = false;
              }
          }
          if (check_all_selected) {
              all_benchmarks.checked = true;
          }
      }
    </script>
  </body>
</html><|MERGE_RESOLUTION|>--- conflicted
+++ resolved
@@ -99,13 +99,8 @@
       <p>
         In order to create a benchmark set according to your needs, simply fill
         out the form below. Furthermore, MQT Bench is also available as a
-<<<<<<< HEAD
-        <a href="https://pennylane.ai/datasets/other/mqt-bench" target="_blank"
-          >PennyLane data set</a
-=======
         <a href="https://pennylane.ai/datasets/other/mqtbench" target="_blank"
           >PennyLane dataset</a
->>>>>>> fe994c95
         >.
       </p>
     </div>
@@ -639,7 +634,7 @@
             <p>
               MQT Bench is also available as a
               <a
-                href="https://pennylane.ai/datasets/other/mqt-bench"
+                href="https://pennylane.ai/datasets/other/mqtbench"
                 target="_blank"
                 >PennyLane dataset</a
               >.
