--- conflicted
+++ resolved
@@ -21,7 +21,7 @@
 from typing import TYPE_CHECKING, cast
 
 if TYPE_CHECKING:
-    from collections.abc import Generator
+    from collections.abc import Iterable
 
 
 @dataclass
@@ -123,84 +123,63 @@
         self.database: pd.DataFrame | None = None
         self.mqtbench_all_zip: ZipFile | None = None
 
-    def filter_database(self, filter_criteria: tuple):  # noqa: PLR0912
+    def filter_database(
+        self, benchmark_config: BenchmarkConfiguration, database: pd.DataFrame
+    ) -> list[str]:
         """Filters the database according to the filter criteria.
 
         Keyword arguments:
         filterCriteria -- list of all filter criteria
         database -- database containing all available benchmarks
 
+
         Return values:
         db_filtered["path"].to_list() -- list of all file paths of the selected benchmark files
         """
-        if len(self.database) == 0:
-            return []
-
-        colnames = [
-            "benchmark",
-            "num_qubits",
-            "indep_flag",
-            "nativegates_flag",
-            "mapped_flag",
-            "compiler",
-            "compiler_settings",
-            "gate_set",
-            "target_device",
-            "path",
-        ]
+        colnames = list(ParsedBenchmarkName.__annotations__.keys())
         db_filtered = pd.DataFrame(columns=colnames)
         db_filtered["indep_flag"] = db_filtered["indep_flag"].astype(bool)
         db_filtered["nativegates_flag"] = db_filtered["nativegates_flag"].astype(bool)
         db_filtered["mapped_flag"] = db_filtered["mapped_flag"].astype(bool)
-
-        (
-            (min_qubits, max_qubits),
-            indices_benchmarks,
-            (indep_qiskit_compiler, indep_tket_compiler),
-            (
-                (nativegates_qiskit_compiler, nativegates_tket_compiler),
-                native_qiskit_opt_lvls,
-                native_gatesets,
-            ),
-            (
-                (mapped_qiskit_compiler, mapped_tket_compiler),
-                (mapped_qiskit_opt_lvls, mapped_tket_placements),
-                mapped_devices,
-            ),
-        ) = filter_criteria
+        if len(database) == 0:
+            return []
 
         selected_scalable_benchmarks = []
         selected_nonscalable_benchmarks = []
 
-        for identifier in indices_benchmarks:
-            if 0 < int(identifier) <= len(self.benchmarks):
-                name = self.benchmarks[int(identifier) - 1]["filename"]
+        for identifier in benchmark_config.indices_benchmarks:
+            if 0 < identifier <= len(self.benchmarks):
+                name = self.benchmarks[identifier - 1]["filename"]
                 selected_scalable_benchmarks.append(name)
 
-            elif 0 < int(identifier) <= len(self.benchmarks) + len(self.nonscalable_benchmarks):
-                name = self.nonscalable_benchmarks[int(identifier) - 1 - len(self.benchmarks)]["filename"]
+            elif 0 < identifier <= len(self.benchmarks) + len(self.nonscalable_benchmarks):
+                name = self.nonscalable_benchmarks[identifier - 1 - len(self.benchmarks)]["filename"]
                 selected_nonscalable_benchmarks.append(name)
 
-        db_tmp = self.database.loc[
+        db_tmp = database.loc[
             (
-                (self.database["num_qubits"] >= min_qubits)
-                & (self.database["num_qubits"] <= max_qubits)
-                & (self.database["benchmark"].isin(selected_scalable_benchmarks))
+                (database["num_qubits"] >= benchmark_config.min_qubits)
+                & (database["num_qubits"] <= benchmark_config.max_qubits)
+                & (database["benchmark"].isin(selected_scalable_benchmarks))
             )
-            | (self.database["benchmark"].isin(selected_nonscalable_benchmarks))
+            | (database["benchmark"].isin(selected_nonscalable_benchmarks))
         ]
 
-        if indep_qiskit_compiler:
+        if benchmark_config.indep_qiskit_compiler:
             db_tmp1 = db_tmp.loc[(db_tmp["indep_flag"]) & (db_tmp["compiler"] == "qiskit")]
             db_filtered = pd.concat([db_filtered, db_tmp1])
 
-        if indep_tket_compiler:
+        if benchmark_config.indep_tket_compiler:
             db_tmp2 = db_tmp.loc[(db_tmp["indep_flag"]) & (db_tmp["compiler"] == "tket")]
             db_filtered = pd.concat([db_filtered, db_tmp2])
 
-        if nativegates_qiskit_compiler:
-            for gate_set in native_gatesets:
-                for opt_lvl in native_qiskit_opt_lvls:
+        if (
+            benchmark_config.nativegates_qiskit_compiler
+            and benchmark_config.native_gatesets
+            and benchmark_config.native_qiskit_opt_lvls
+        ):
+            for gate_set in benchmark_config.native_gatesets:
+                for opt_lvl in benchmark_config.native_qiskit_opt_lvls:
                     db_tmp3 = db_tmp.loc[
                         (db_tmp["nativegates_flag"])
                         & (db_tmp["gate_set"] == gate_set)
@@ -209,16 +188,20 @@
                     ]
                     db_filtered = pd.concat([db_filtered, db_tmp3])
 
-        if nativegates_tket_compiler:
-            for gate_set in native_gatesets:
+        if benchmark_config.nativegates_tket_compiler and benchmark_config.native_gatesets:
+            for gate_set in benchmark_config.native_gatesets:
                 db_tmp4 = db_tmp.loc[
                     (db_tmp["nativegates_flag"]) & (db_tmp["gate_set"] == gate_set) & (db_tmp["compiler"] == "tket")
                 ]
                 db_filtered = pd.concat([db_filtered, db_tmp4])
 
-        if mapped_qiskit_compiler:
-            for opt_lvl in mapped_qiskit_opt_lvls:
-                for device in mapped_devices:
+        if (
+            benchmark_config.mapped_qiskit_compiler
+            and benchmark_config.mapped_qiskit_opt_lvls
+            and benchmark_config.mapped_devices
+        ):
+            for opt_lvl in benchmark_config.mapped_qiskit_opt_lvls:
+                for device in benchmark_config.mapped_devices:
                     db_tmp5 = db_tmp.loc[
                         (db_tmp["mapped_flag"])
                         & (db_tmp["target_device"] == device)
@@ -227,9 +210,13 @@
                     ]
                     db_filtered = pd.concat([db_filtered, db_tmp5])
 
-        if mapped_tket_compiler:
-            for placement in mapped_tket_placements:
-                for device in mapped_devices:
+        if (
+            benchmark_config.mapped_tket_compiler
+            and benchmark_config.mapped_tket_placements
+            and benchmark_config.mapped_devices
+        ):
+            for placement in benchmark_config.mapped_tket_placements:
+                for device in benchmark_config.mapped_devices:
                     db_tmp6 = db_tmp.loc[
                         (db_tmp["mapped_flag"])
                         & (db_tmp["target_device"] == device)
@@ -238,76 +225,7 @@
                     ]
                     db_filtered = pd.concat([db_filtered, db_tmp6])
 
-        return db_filtered["path"].to_list()
-
-    class NoSeekBytesIO:
-        def __init__(self, fp: io.BytesIO):
-            self.fp = fp
-            self.deleted_offset = 0
-
-        def write(self, b):
-            return self.fp.write(b)
-
-        def tell(self):
-            return self.deleted_offset + self.fp.tell()
-
-        def hidden_tell(self):
-            return self.fp.tell()
-
-        def seekable(self):
-            return False
-
-<<<<<<< HEAD
-def get_opt_level(filename: str) -> int:
-    """Extracts the optimization level based on a filename.
-
-    Keyword arguments:
-    filename -- filename of a benchmark
-
-    Return values:
-    num -- optimization level
-    """
-
-    pat = re.compile(r"opt\d")
-    m = pat.search(filename)
-    return int(m.group()[-1:]) if m else -1
-
-
-def get_num_qubits(filename: str) -> int:
-    """Extracts the number of qubits based on a filename.
-
-    Keyword arguments:
-    filename -- filename of a benchmark
-
-    Return values:
-    num -- optimization level
-    """
-
-    pat = re.compile(r"(\d+)\.")
-    m = pat.search(filename)
-    num = m.group()[0:-1] if m else -1
-    assert isinstance(num, str)
-    return int(num)
-=======
-        def hidden_seek(self, offset, start_point=io.SEEK_SET):
-            return self.fp.seek(offset, start_point)
-
-        def truncate_and_remember_offset(self, size):
-            self.deleted_offset += self.fp.tell()
-            self.fp.seek(0)
-            return self.fp.truncate(size)
-
-        def get_value(self):
-            return self.fp.getvalue()
-
-        def close(self):
-            return self.fp.close()
-
-        def read(self):
-            return self.fp.read()
-
-        def flush(self):
-            return self.fp.flush()
+        return cast(list[str], db_filtered["filename"].to_list())
 
     def generate_zip_ephemeral_chunks(
         self,
@@ -353,87 +271,12 @@
         if prepared_data:
             return self.filter_database(prepared_data)
         return False
->>>>>>> 64d1ae81
-
-    def init_database(
-        self,
-    ):
-        """Generates the database and saves it into a class variable."""
-
-<<<<<<< HEAD
-def create_database(zip_file: ZipFile) -> pd.DataFrame:
-    """Creates the database based on the provided directories.
-=======
-        assert self.mqtbench_all_zip is not None
->>>>>>> 64d1ae81
-
-        print("Initiating database...")
-        self.database = self.create_database(self.mqtbench_all_zip)
-        print(f"... done: {len(self.database)} benchmarks.")
-
-<<<<<<< HEAD
-    Return values:
-    database -- database containing all available benchmarks
-    """
-    rows_list = []
-
-    for filename in zip_file.namelist():
-        if filename.endswith(".qasm"):
-            parsed_data = parse_data(filename)
-            rows_list.append(parsed_data)
-
-    colnames = list(ParsedBenchmarkName.__annotations__.keys())
-
-    database = pd.DataFrame(rows_list, columns=colnames)
-    database["num_qubits"] = database["num_qubits"].astype(int)
-    database["benchmark"] = database["benchmark"].astype(str)
-    return database
-
-
-def handle_github_api_request(repo_url: str) -> requests.Response:
-    # If the environment variable GITHUB_TOKEN is set, use it to authenticate to the GitHub API
-    # to increase the rate limit from 60 to 5000 requests per hour per IP address.
-    headers = None
-    if "GITHUB_TOKEN" in os.environ:
-        headers = {"Authorization": f"token {os.environ['GITHUB_TOKEN']}"}
-
-    response = requests.get(f"https://api.github.com/repos/cda-tum/mqtbench/{repo_url}", headers=headers)
-    success_code = 200
-    if response.status_code == success_code:
-        return response
-
-    msg = (
-        f"Request to GitHub API failed with status code {response.status_code}!\n"
-        f"One reasons could be that the limit of 60 API calls per hour and IP address is exceeded.\n"
-        f"If you want to increase the limit, set the environment variable GITHUB_TOKEN to a GitHub personal access token.\n"
-        f"See https://docs.github.com/en/github/authenticating-to-github/creating-a-personal-access-token for more information."
-    )
-    raise RuntimeError(msg)
-
-
-def read_mqtbench_all_zip(  # noqa: PLR0912
-    skip_question: bool = False,
-    target_location: str = "./",
-) -> bool:
-    huge_zip_path = Path(target_location) / "MQTBench_all.zip"
-
-    try:
-        mqtbench_module_version = metadata.version("mqt.bench")
-    except Exception:
-        print("'mqt.bench' is most likely not installed. Please run 'pip install . or pip install mqt.bench'.")
-=======
-        if not self.database.empty:
-            return True
-
-        print("Database initialization failed.")
->>>>>>> 64d1ae81
-        return False
-
-    def prepare_form_input(self, form_data: dict):  # noqa: PLR0912, PLR0915
+
+    def prepare_form_input(self, form_data: dict[str, str]) -> BenchmarkConfiguration:
         """Formats the formData extracted from the user's inputs."""
-
-        min_qubits = -1
-        max_qubits = -1
+        min_qubits = 2
+        max_qubits = 130
+        indices_benchmarks = []
         indep_qiskit_compiler = False
         indep_tket_compiler = False
         nativegates_qiskit_compiler = False
@@ -446,148 +289,58 @@
         mapped_tket_placements = []
         mapped_devices = []
 
-        pat = re.compile(r"_\d+")
-        num_benchmarks = []
         for k, v in form_data.items():
-            m = pat.search(k)
-            if m:
-                num = m.group()[1:]
-                num_benchmarks.append(num)
-
-            if "minQubits" in k:
-                min_qubits = v
-                if min_qubits == "":
-                    min_qubits = 2
-
-            if "maxQubits" in k:
-                max_qubits = v
-                if max_qubits == "":
-                    max_qubits = 130
-            if "indep_qiskit_compiler" in k:
-                indep_qiskit_compiler = True
-            if "indep_tket_compiler" in k:
-                indep_tket_compiler = True
-
-            if "nativegates_qiskit_compiler" in k:
-                nativegates_qiskit_compiler = True
-            if "nativegates_tket_compiler" in k:
-                nativegates_tket_compiler = True
-            if "nativegates_qiskit_compiler_opt0" in k:
-                native_qiskit_opt_lvls.append(0)
-            if "nativegates_qiskit_compiler_opt1" in k:
-                native_qiskit_opt_lvls.append(1)
-            if "nativegates_qiskit_compiler_opt2" in k:
-                native_qiskit_opt_lvls.append(2)
-            if "nativegates_qiskit_compiler_opt3" in k:
-                native_qiskit_opt_lvls.append(3)
-
-            if "nativegates_ibm" in k:
-                native_gatesets.append("ibm")
-            if "nativegates_rigetti" in k:
-                native_gatesets.append("rigetti")
-            if "nativegates_oqc" in k:
-                native_gatesets.append("oqc")
-            if "nativegates_ionq" in k:
-                native_gatesets.append("ionq")
-
-            if "mapped_qiskit_compiler" in k:
-                mapped_qiskit_compiler = True
-            if "mapped_tket_compiler" in k:
-                mapped_tket_compiler = True
-            if "mapped_qiskit_compiler_opt0" in k:
-                mapped_qiskit_opt_lvls.append(0)
-            if "mapped_qiskit_compiler_opt1" in k:
-                mapped_qiskit_opt_lvls.append(1)
-            if "mapped_qiskit_compiler_opt2" in k:
-                mapped_qiskit_opt_lvls.append(2)
-            if "mapped_qiskit_compiler_opt3" in k:
-                mapped_qiskit_opt_lvls.append(3)
-
-            if "mapped_tket_compiler_graph" in k:
-                mapped_tket_placements.append("graph")
-            if "mapped_tket_compiler_line" in k:
-                mapped_tket_placements.append("line")
-
-            if "device_ibm_montreal" in k:
-                mapped_devices.append("ibm_montreal")
-            if "device_ibm_washington" in k:
-                mapped_devices.append("ibm_washington")
-            if "device_rigetti_aspen" in k:
-                mapped_devices.append("rigetti_aspen")
-            if "device_oqc_lucy" in k:
-                mapped_devices.append("oqc_lucy")
-            if "device_ionq_ionq11" in k:
-                mapped_devices.append("ionq11")
-
-        return (
-            (int(min_qubits), int(max_qubits)),
-            num_benchmarks,
-            (indep_qiskit_compiler, indep_tket_compiler),
-            (
-                (nativegates_qiskit_compiler, nativegates_tket_compiler),
-                native_qiskit_opt_lvls,
-                native_gatesets,
-            ),
-            (
-                (mapped_qiskit_compiler, mapped_tket_compiler),
-                (mapped_qiskit_opt_lvls, mapped_tket_placements),
-                mapped_devices,
-            ),
+            if "select" in k:
+                found_benchmark_id = parse_benchmark_id_from_form_key(k)
+                if found_benchmark_id:
+                    indices_benchmarks.append(found_benchmark_id)
+            min_qubits = int(v) if "minQubits" in k and v != "" else min_qubits
+            max_qubits = int(v) if "maxQubits" in k and v != "" else max_qubits
+
+            indep_qiskit_compiler = "indep_qiskit_compiler" in k or indep_qiskit_compiler
+            indep_tket_compiler = "indep_tket_compiler" in k or indep_tket_compiler
+
+            nativegates_qiskit_compiler = "nativegates_qiskit_compiler" in k or nativegates_qiskit_compiler
+            nativegates_tket_compiler = "nativegates_tket_compiler" in k or nativegates_tket_compiler
+            native_qiskit_opt_lvls.append(0) if "nativegates_qiskit_compiler_opt0" in k else None
+            native_qiskit_opt_lvls.append(1) if "nativegates_qiskit_compiler_opt1" in k else None
+            native_qiskit_opt_lvls.append(2) if "nativegates_qiskit_compiler_opt2" in k else None
+            native_qiskit_opt_lvls.append(3) if "nativegates_qiskit_compiler_opt3" in k else None
+            native_gatesets.append("ibm") if "nativegates_ibm" in k else None
+            native_gatesets.append("rigetti") if "nativegates_rigetti" in k else None
+            native_gatesets.append("oqc") if "nativegates_oqc" in k else None
+            native_gatesets.append("ionq") if "nativegates_ionq" in k else None
+
+            mapped_qiskit_compiler = "mapped_qiskit_compiler" in k or mapped_qiskit_compiler
+            mapped_tket_compiler = "mapped_tket_compiler" in k or mapped_tket_compiler
+            mapped_qiskit_opt_lvls.append(0) if "mapped_qiskit_compiler_opt0" in k else None
+            mapped_qiskit_opt_lvls.append(1) if "mapped_qiskit_compiler_opt1" in k else None
+            mapped_qiskit_opt_lvls.append(2) if "mapped_qiskit_compiler_opt2" in k else None
+            mapped_qiskit_opt_lvls.append(3) if "mapped_qiskit_compiler_opt3" in k else None
+            mapped_tket_placements.append("graph") if "mapped_tket_compiler_graph" in k else None
+            mapped_tket_placements.append("line") if "mapped_tket_compiler_line" in k else None
+            mapped_devices.append("ibm_montreal") if "device_ibm_montreal" in k else None
+            mapped_devices.append("ibm_washington") if "device_ibm_washington" in k else None
+            mapped_devices.append("rigetti_aspen") if "device_rigetti_aspen" in k else None
+            mapped_devices.append("oqc_lucy") if "device_oqc_lucy" in k else None
+            mapped_devices.append("ionq11") if "device_ionq_ionq11" in k else None
+
+        return BenchmarkConfiguration(
+            min_qubits=min_qubits,
+            max_qubits=max_qubits,
+            indices_benchmarks=indices_benchmarks,
+            indep_qiskit_compiler=indep_qiskit_compiler,
+            indep_tket_compiler=indep_tket_compiler,
+            nativegates_qiskit_compiler=nativegates_qiskit_compiler,
+            nativegates_tket_compiler=nativegates_tket_compiler,
+            native_qiskit_opt_lvls=native_qiskit_opt_lvls,
+            native_gatesets=native_gatesets,
+            mapped_qiskit_compiler=mapped_qiskit_compiler,
+            mapped_tket_compiler=mapped_tket_compiler,
+            mapped_qiskit_opt_lvls=mapped_qiskit_opt_lvls,
+            mapped_tket_placements=mapped_tket_placements,
+            mapped_devices=mapped_devices,
         )
-
-    def create_database(self, zip_file: ZipFile):
-        """Creates the database based on the provided directories.
-
-        Keyword arguments:
-        qasm_path -- zip containing all .qasm files
-
-        Return values:
-        database -- database containing all available benchmarks
-        """
-        rows_list = []
-
-        for filename in zip_file.namelist():
-            if filename.endswith(".qasm"):
-                parsed_data = parse_data(filename)
-                rows_list.append(parsed_data)
-
-        colnames = [
-            "benchmark",
-            "num_qubits",
-            "indep_flag",
-            "nativegates_flag",
-            "mapped_flag",
-            "compiler",
-            "compiler_settings",
-            "gate_set",
-            "target_device",
-            "path",
-        ]
-
-        database = pd.DataFrame(rows_list, columns=colnames)
-        database["num_qubits"] = database["num_qubits"].astype(int)
-        database["benchmark"] = database["benchmark"].astype(str)
-        return database
-
-    def handle_github_api_request(self, repo_url: str) -> requests.Response:
-        # If the environment variable GITHUB_TOKEN is set, use it to authenticate to the GitHub API
-        # to increase the rate limit from 60 to 5000 requests per hour per IP address.
-        headers = None
-        if "GITHUB_TOKEN" in os.environ:
-            headers = {"Authorization": f"token {os.environ['GITHUB_TOKEN']}"}
-
-        response = requests.get(f"https://api.github.com/repos/cda-tum/mqtbench/{repo_url}", headers=headers)
-        success_code = 200
-        if response.status_code == success_code:
-            return response
-
-        msg = (
-            f"Request to GitHub API failed with status code {response.status_code}!\n"
-            f"One reasons could be that the limit of 60 API calls per hour and IP address is exceeded.\n"
-            f"If you want to increase the limit, set the environment variable GITHUB_TOKEN to a GitHub personal access token.\n"
-            f"See https://docs.github.com/en/github/authenticating-to-github/creating-a-personal-access-token for more information."
-        )
-        raise RuntimeError(msg)
 
     def read_mqtbench_all_zip(  # noqa: PLR0912
         self,
@@ -610,12 +363,12 @@
 
             version_found = False
             available_versions = []
-            for elem in self.handle_github_api_request("tags").json():
+            for elem in handle_github_api_request("tags").json():
                 available_versions.append(elem["name"])
 
             for possible_version in available_versions:
                 if version.parse(mqtbench_module_version) >= version.parse(possible_version):
-                    response_json = self.handle_github_api_request(f"releases/tags/{possible_version}").json()
+                    response_json = handle_github_api_request(f"releases/tags/{possible_version}").json()
                     if "assets" in response_json:
                         assets = response_json["assets"]
                     elif "asset" in response_json:
@@ -654,20 +407,10 @@
             self.mqtbench_all_zip = ZipFile(zip_bytes, mode="r")
         return True
 
-    def handle_downloading_benchmarks(self, target_location: str, download_url: str):
+    def handle_downloading_benchmarks(self, target_location: str, download_url: str) -> None:
         print("Start downloading benchmarks...")
 
-<<<<<<< HEAD
-def handle_downloading_benchmarks(target_location: str, download_url: str) -> None:
-    print("Start downloading benchmarks...")
-
-    r = requests.get(download_url)
-    total_length = int(r.headers["content-length"])
-
-    fname = target_location + "/MQTBench_all.zip"
-=======
         r = requests.get(download_url)
-        # r = self.handle_github_api_request(download_url)
         total_length = r.headers.get("content-length")
         total_length = int(total_length)
         fname = target_location + "/MQTBench_all.zip"
@@ -684,61 +427,6 @@
                 size = f.write(data)
                 bar.update(size)
         print(f"Download completed to {fname}. Server is starting now.")
->>>>>>> 64d1ae81
-
-        return
-
-
-<<<<<<< HEAD
-def get_tket_settings(filename: str) -> str | None:
-=======
-def get_tket_settings(filename: str):
->>>>>>> 64d1ae81
-    if "mapped" not in filename:
-        return None
-    if "line" in filename:
-        return "line"
-    if "graph" in filename:
-        return "graph"
-    error_msg = "Unknown tket settings in: " + filename
-    raise ValueError(error_msg)
-
-
-def get_gate_set(filename: str) -> str:
-    if "oqc" in filename:
-        return "oqc"
-    if "ionq" in filename:
-        return "ionq"
-    if "ibm" in filename:
-        return "ibm"
-    if "rigetti" in filename:
-        return "rigetti"
-    error_msg = "Unknown gate set in: " + filename
-    raise ValueError(error_msg)
-
-
-def get_target_device(filename: str) -> str:
-    if "ibm_washington" in filename:
-        return "ibm_washington"
-    if "ibm_montreal" in filename:
-        return "ibm_montreal"
-    if "rigetti_aspen" in filename:
-        return "rigetti_aspen"
-    if "ionq11" in filename:
-        return "ionq11"
-    if "oqc_lucy" in filename:
-        return "oqc_lucy"
-    error_msg = "Unknown target device in: " + filename
-    raise ValueError(error_msg)
-
-
-def get_compiler_and_settings(filename: str) -> tuple[str, str | int | None]:
-    if "qiskit" in filename:
-        return "qiskit", get_opt_level(filename)
-    if "tket" in filename:
-        return "tket", get_tket_settings(filename)
-    error_msg = "Unknown compiler in: " + filename
-    raise ValueError(error_msg)
 
 
 def parse_data(filename: str) -> ParsedBenchmarkName:
@@ -773,107 +461,20 @@
     )
 
 
-<<<<<<< HEAD
-def filter_database(benchmark_config: BenchmarkConfiguration, database: pd.DataFrame) -> list[str]:  # noqa: PLR0912
-    """Filters the database according to the filter criteria.
-
-    Keyword arguments:
-    filterCriteria -- list of all filter criteria
-    database -- database containing all available benchmarks
-
-    Return values:
-    db_filtered["filename"].to_list() -- list of all file paths of the selected benchmark files
-    """
-    colnames = list(ParsedBenchmarkName.__annotations__.keys())
-    db_filtered = pd.DataFrame(columns=colnames)
-    db_filtered["indep_flag"] = db_filtered["indep_flag"].astype(bool)
-    db_filtered["nativegates_flag"] = db_filtered["nativegates_flag"].astype(bool)
-    db_filtered["mapped_flag"] = db_filtered["mapped_flag"].astype(bool)
-    if len(database) == 0:
-        return []
-
-    selected_scalable_benchmarks = []
-    selected_nonscalable_benchmarks = []
-
-    for identifier in benchmark_config.indices_benchmarks:
-        if 0 < identifier <= len(benchmarks):
-            name = benchmarks[identifier - 1]["filename"]
-            selected_scalable_benchmarks.append(name)
-
-        elif 0 < identifier <= len(benchmarks) + len(nonscalable_benchmarks):
-            name = nonscalable_benchmarks[identifier - 1 - len(benchmarks)]["filename"]
-            selected_nonscalable_benchmarks.append(name)
-
-    db_tmp = database.loc[
-        (
-            (database["num_qubits"] >= benchmark_config.min_qubits)
-            & (database["num_qubits"] <= benchmark_config.max_qubits)
-            & (database["benchmark"].isin(selected_scalable_benchmarks))
-        )
-        | (database["benchmark"].isin(selected_nonscalable_benchmarks))
-    ]
-
-    if benchmark_config.indep_qiskit_compiler:
-        db_tmp1 = db_tmp.loc[(db_tmp["indep_flag"]) & (db_tmp["compiler"] == "qiskit")]
-        db_filtered = pd.concat([db_filtered, db_tmp1])
-
-    if benchmark_config.indep_tket_compiler:
-        db_tmp2 = db_tmp.loc[(db_tmp["indep_flag"]) & (db_tmp["compiler"] == "tket")]
-        db_filtered = pd.concat([db_filtered, db_tmp2])
-
-    if (
-        benchmark_config.nativegates_qiskit_compiler
-        and benchmark_config.native_gatesets
-        and benchmark_config.native_qiskit_opt_lvls
-    ):
-        for gate_set in benchmark_config.native_gatesets:
-            for opt_lvl in benchmark_config.native_qiskit_opt_lvls:
-                db_tmp3 = db_tmp.loc[
-                    (db_tmp["nativegates_flag"])
-                    & (db_tmp["gate_set"] == gate_set)
-                    & (db_tmp["compiler"] == "qiskit")
-                    & (db_tmp["compiler_settings"] == opt_lvl)
-                ]
-                db_filtered = pd.concat([db_filtered, db_tmp3])
-
-    if benchmark_config.nativegates_tket_compiler and benchmark_config.native_gatesets:
-        for gate_set in benchmark_config.native_gatesets:
-            db_tmp4 = db_tmp.loc[
-                (db_tmp["nativegates_flag"]) & (db_tmp["gate_set"] == gate_set) & (db_tmp["compiler"] == "tket")
-            ]
-            db_filtered = pd.concat([db_filtered, db_tmp4])
-
-    if (
-        benchmark_config.mapped_qiskit_compiler
-        and benchmark_config.mapped_qiskit_opt_lvls
-        and benchmark_config.mapped_devices
-    ):
-        for opt_lvl in benchmark_config.mapped_qiskit_opt_lvls:
-            for device in benchmark_config.mapped_devices:
-                db_tmp5 = db_tmp.loc[
-                    (db_tmp["mapped_flag"])
-                    & (db_tmp["target_device"] == device)
-                    & (db_tmp["compiler"] == "qiskit")
-                    & (db_tmp["compiler_settings"] == opt_lvl)
-                ]
-                db_filtered = pd.concat([db_filtered, db_tmp5])
-
-    if (
-        benchmark_config.mapped_tket_compiler
-        and benchmark_config.mapped_tket_placements
-        and benchmark_config.mapped_devices
-    ):
-        for placement in benchmark_config.mapped_tket_placements:
-            for device in benchmark_config.mapped_devices:
-                db_tmp6 = db_tmp.loc[
-                    (db_tmp["mapped_flag"])
-                    & (db_tmp["target_device"] == device)
-                    & (db_tmp["compiler"] == "tket")
-                    & (db_tmp["compiler_settings"] == placement)
-                ]
-                db_filtered = pd.concat([db_filtered, db_tmp6])
-
-    return cast(list[str], db_filtered["filename"].to_list())
+def init_database(self) -> bool:
+    """Generates the database and saves it into a global variable."""
+
+    assert self.mqtbench_all_zip is not None
+
+    print("Initiating database...")
+    self.database = create_database(self.mqtbench_all_zip)
+    print(f"... done: {len(self.database)} benchmarks.")
+
+    if not self.database.empty:
+        return True
+
+    print("Database initialization failed.")
+    return False
 
 
 class NoSeekBytesIO:
@@ -914,79 +515,16 @@
         return self.fp.flush()
 
 
-def generate_zip_ephemeral_chunks(
-    filenames: list[str],
-) -> Generator[bytes, None, None]:
-    """Generates the zip file for the selected benchmarks and returns a generator of the chunks.
-=======
-def get_opt_level(filename: str):
-    """Extracts the optimization level based on a filename.
->>>>>>> 64d1ae81
+def get_selected_file_paths(self, prepared_data: BenchmarkConfiguration) -> list[str]:
+    """Extracts all file paths according to the prepared user's filter criteria.
 
     Keyword arguments:
-    filename -- filename of a benchmark
+    prepared_data -- user's filter criteria after preparation step
 
     Return values:
-    num -- optimization level
+    file_paths -- list of filter criteria for each selected benchmark
     """
-<<<<<<< HEAD
-    fileobj = NoSeekBytesIO(io.BytesIO())
-
-    paths = [Path(name) for name in filenames]
-    assert MQTBENCH_ALL_ZIP is not None
-    with ZipFile(fileobj, mode="w") as zf:  # type: ignore[arg-type]
-        for individual_file in paths:
-            zf.writestr(
-                individual_file.name,
-                data=MQTBENCH_ALL_ZIP.read(individual_file.name),
-                compress_type=ZIP_DEFLATED,
-                compresslevel=3,
-            )
-            fileobj.hidden_seek(0)
-            yield fileobj.read()
-            fileobj.truncate_and_remember_offset(0)
-=======
->>>>>>> 64d1ae81
-
-    pat = re.compile(r"opt\d")
-    m = pat.search(filename)
-    num = m.group()[-1:] if m else -1
-    return int(num)
-
-
-<<<<<<< HEAD
-def get_selected_file_paths(prepared_data: BenchmarkConfiguration) -> list[str]:
-    """Extracts all file paths according to the prepared user's filter criteria.
-=======
-def get_num_qubits(filename: str):
-    """Extracts the number of qubits based on a filename.
->>>>>>> 64d1ae81
-
-    Keyword arguments:
-    filename -- filename of a benchmark
-
-    Return values:
-    num -- number of qubits
-    """
-<<<<<<< HEAD
-    return filter_database(prepared_data, database)
-
-
-def init_database() -> bool:
-    """Generates the database and saves it into a global variable."""
-    global database
-
-    assert MQTBENCH_ALL_ZIP is not None
-
-    print("Initiating database...")
-    database = create_database(MQTBENCH_ALL_ZIP)
-    print(f"... done: {len(database)} benchmarks.")
-
-    if not database.empty:
-        return True
-
-    print("Database initialization failed.")
-    return False
+    return self.filter_database(prepared_data, self.database)
 
 
 def parse_benchmark_id_from_form_key(k: str) -> int | None:
@@ -1066,10 +604,141 @@
         mapped_tket_placements=mapped_tket_placements,
         mapped_devices=mapped_devices,
     )
-=======
+
+
+def get_opt_level(filename: str) -> int:
+    """Extracts the optimization level based on a filename.
+    Keyword arguments:
+    filename -- filename of a benchmark
+    Return values:
+    num -- optimization level
+    """
+
+    pat = re.compile(r"opt\d")
+    m = pat.search(filename)
+    num = m.group()[-1:] if m else -1
+    return int(num)
+
+
+def get_num_qubits(filename: str) -> int:
+    """Extracts the number of qubits based on a filename.
+    Keyword arguments:
+    filename -- filename of a benchmark
+    Return values:
+    num -- number of qubits
+    """
 
     pat = re.compile(r"(\d+)\.")
     m = pat.search(filename)
     num = m.group()[0:-1] if m else -1
     return int(num)
->>>>>>> 64d1ae81
+
+
+def get_tket_settings(filename: str):
+    if "mapped" not in filename:
+        return None
+    if "line" in filename:
+        return "line"
+    if "graph" in filename:
+        return "graph"
+    error_msg = "Unknown tket settings in: " + filename
+    raise ValueError(error_msg)
+
+
+def get_gate_set(filename: str):
+    if "oqc" in filename:
+        return "oqc"
+    if "ionq" in filename:
+        return "ionq"
+    if "ibm" in filename:
+        return "ibm"
+    if "rigetti" in filename:
+        return "rigetti"
+    raise ValueError("Unknown gate set: " + filename)
+
+
+def get_target_device(filename: str) -> str:
+    if "ibm_washington" in filename:
+        return "ibm_washington"
+    if "ibm_montreal" in filename:
+        return "ibm_montreal"
+    if "rigetti_aspen" in filename:
+        return "rigetti_aspen"
+    if "ionq11" in filename:
+        return "ionq11"
+    if "oqc_lucy" in filename:
+        return "oqc_lucy"
+    raise ValueError("Unknown target device: " + filename)
+
+
+def get_compiler_and_settings(filename: str) -> tuple[str, str | int | None]:
+    if "qiskit" in filename:
+        return "qiskit", get_opt_level(filename)
+    if "tket" in filename:
+        return "tket", get_tket_settings(filename)
+    raise ValueError("Unknown compiler: " + filename)
+
+
+def create_database(zip_file: ZipFile) -> pd.DataFrame:
+    """Creates the database based on the provided directories.
+    Keyword arguments:
+    qasm_path -- zip containing all .qasm files
+    Return values:
+    database -- database containing all available benchmarks
+    """
+    rows_list = []
+
+    for filename in zip_file.namelist():
+        if filename.endswith(".qasm"):
+            parsed_data = parse_data(filename)
+            rows_list.append(parsed_data)
+
+    colnames = list(ParsedBenchmarkName.__annotations__.keys())
+
+    database = pd.DataFrame(rows_list, columns=colnames)
+    database["num_qubits"] = database["num_qubits"].astype(int)
+    database["benchmark"] = database["benchmark"].astype(str)
+    return database
+
+
+def handle_downloading_benchmarks(target_location: str, download_url: str) -> None:
+    print("Start downloading benchmarks...")
+
+    r = requests.get(download_url)
+    total_length = int(r.headers["content-length"])
+
+    fname = target_location + "/MQTBench_all.zip"
+
+    Path(target_location).mkdir(parents=True, exist_ok=True)
+    with Path(fname).open("wb") as f, tqdm(
+        desc=fname,
+        total=total_length,
+        unit="iB",
+        unit_scale=True,
+        unit_divisor=1024,
+    ) as bar:
+        for data in r.iter_content(chunk_size=1024):
+            size = f.write(data)
+            bar.update(size)
+    print(f"Download completed to {fname}. Server is starting now.")
+
+
+def handle_github_api_request(repo_url: str) -> requests.Response:
+    # If the environment variable GITHUB_TOKEN is set, use it to authenticate to the GitHub API
+    # to increase the rate limit from 60 to 5000 requests per hour per IP address.
+    headers = None
+    if "GITHUB_TOKEN" in os.environ:
+        headers = {"Authorization": f"token {os.environ['GITHUB_TOKEN']}"}
+
+    response = requests.get(f"https://api.github.com/repos/cda-tum/mqtbench/{repo_url}", headers=headers)
+    success_code = 200
+    if response.status_code == success_code:
+        return response
+
+    msg = (
+        f"Request to GitHub API failed with status code {response.status_code}!\n"
+        f"One reasons could be that the limit of 60 API calls per hour and IP address is exceeded.\n"
+        f"If you want to increase the limit, set the environment variable GITHUB_TOKEN to a GitHub personal access token.\n"
+        f"See https://docs.github.com/en/github/authenticating-to-github/creating-a-personal-access-token for more information."
+    )
+    raise RuntimeError(msg)