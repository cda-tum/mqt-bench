--- conflicted
+++ resolved
@@ -49,18 +49,11 @@
 from qiskit import QuantumCircuit
 
 
-<<<<<<< HEAD
-def test_configure_begin() -> None:
-    Path(test_qasm_output_path).mkdir(parents=True, exist_ok=True)
-    utils.set_qasm_output_path(test_qasm_output_path)
-    assert utils.get_qasm_output_path() == test_qasm_output_path
-=======
 @pytest.fixture()
 def output_path():
     output_path = Path("./tests/test_output/")
     output_path.mkdir(parents=True, exist_ok=True)
     return str(output_path)
->>>>>>> 64d1ae81
 
 
 @pytest.mark.parametrize(
@@ -92,11 +85,9 @@
         (qgan, 5, True),
     ],
 )
-<<<<<<< HEAD
-def test_quantumcircuit_indep_level(benchmark: types.ModuleType, input_value: int, scalable: bool) -> None:
-=======
-def test_quantumcircuit_indep_level(benchmark, input_value, scalable, output_path):
->>>>>>> 64d1ae81
+def test_quantumcircuit_indep_level(
+    benchmark: types.ModuleType, input_value: int, scalable: bool, output_path: str
+) -> None:
     if benchmark in (grover, qwalk):
         qc = benchmark.create_circuit(input_value, ancillary_mode="noancilla")
     else:
@@ -166,11 +157,9 @@
         (qgan, 5, True),
     ],
 )
-<<<<<<< HEAD
-def test_quantumcircuit_native_and_mapped_levels(benchmark: types.ModuleType, input_value: int, scalable: bool) -> None:
-=======
-def test_quantumcircuit_native_and_mapped_levels(benchmark, input_value, scalable, output_path):
->>>>>>> 64d1ae81
+def test_quantumcircuit_native_and_mapped_levels(
+    benchmark: types.ModuleType, input_value: int, scalable: bool, output_path: str
+) -> None:
     if benchmark in (grover, qwalk):
         qc = benchmark.create_circuit(input_value, ancillary_mode="noancilla")
     else:
@@ -296,14 +285,8 @@
     assert qc.depth() > 0
 
 
-<<<<<<< HEAD
 def test_groundstate() -> None:
-    m = utils.get_molecule("small")
-    qc = groundstate.create_circuit(m)
-=======
-def test_groundstate():
     qc = groundstate.create_circuit("small")
->>>>>>> 64d1ae81
     assert qc.depth() > 0
 
 
@@ -679,10 +662,6 @@
             assert gate_type in qiskit_helper.get_native_gates(gate_set_name) or gate_type == "barrier"
 
 
-<<<<<<< HEAD
-def test_configure_end() -> None:
-    # delete all files in the test directory and the directory itself
-=======
 def test_get_benchmark_faulty_parameters():
     match = "Selected benchmark is not supported. Valid benchmarks are"
     with pytest.raises(ValueError, match=match):
@@ -793,7 +772,6 @@
     generator.create_benchmarks_from_config(num_jobs=1)
     file.unlink()
 
->>>>>>> 64d1ae81
 
 def test_configure_end(output_path):
     # delete all files in the test directory and the directory itself
