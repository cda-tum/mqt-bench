"""Tests for the benchmark generation."""

from __future__ import annotations

import sys
from pathlib import Path
from typing import TYPE_CHECKING

import pytket

if TYPE_CHECKING:  # pragma: no cover
    import types

import pytest
from pytket.extensions.qiskit import tk_to_qiskit
from qiskit import QuantumCircuit

from mqt.bench import utils
from mqt.bench.benchmark_generator import (
    BenchmarkGenerator,
    CompilerSettings,
    QiskitSettings,
    TKETSettings,
    get_benchmark,
    qiskit_helper,
    timeout_watcher,
    tket_helper,
)
from mqt.bench.benchmarks import (
    ae,
    bv,
    dj,
    ghz,
    graphstate,
    grover,
    qaoa,
    qft,
    qftentangled,
    qnn,
    qpeexact,
    qpeinexact,
    qwalk,
    random,
    realamprandom,
    shor,
    su2random,
    twolocalrandom,
    wstate,
)
from mqt.bench.devices import IBMProvider, OQCProvider, get_available_providers, get_provider_by_name


@pytest.fixture
def output_path() -> str:
    """Fixture to create the output path for the tests."""
    output_path = Path("./tests/test_output/")
    output_path.mkdir(parents=True, exist_ok=True)
    return str(output_path)


@pytest.fixture
def sample_filenames() -> list[str]:
    """Fixture to return a list of sample filenames."""
    return [
        "ae_indep_qiskit_10.qasm",
        "ghz_nativegates_rigetti_qiskit_opt3_54.qasm",
        "ae_indep_tket_93.qasm",
        "wstate_nativegates_rigetti_qiskit_opt0_79.qasm",
        "ae_mapped_ibm_montreal_qiskit_opt1_9.qasm",
        "ae_mapped_ibm_washington_qiskit_opt0_38.qasm",
        "ae_mapped_oqc_lucy_qiskit_opt0_5.qasm",
        "ae_mapped_ibm_washington_qiskit_opt2_88.qasm",
        "qnn_mapped_ionq_harmony_qiskit_opt3_3.qasm",
        "qnn_mapped_oqc_lucy_tket_line_2.qasm",
        "qaoa_mapped_quantinuum_h2_tket_graph_2.qasm",
        "dj_mapped_quantinuum_h2_qiskit_opt3_23.qasm",
    ]


@pytest.mark.parametrize(
    ("benchmark", "input_value", "scalable"),
    [
        (ae, 3, True),
        (bv, 3, True),
        (ghz, 2, True),
        (dj, 3, True),
        (graphstate, 3, True),
        (grover, 3, False),
        (qaoa, 3, True),
        (qft, 3, True),
        (qftentangled, 3, True),
        (qnn, 3, True),
        (qpeexact, 3, True),
        (qpeinexact, 3, True),
        (qwalk, 3, False),
        (random, 3, True),
        (realamprandom, 3, True),
        (su2random, 3, True),
        (twolocalrandom, 3, True),
        (wstate, 3, True),
        (shor, 3, False),
    ],
)
def test_quantumcircuit_indep_level(
    benchmark: types.ModuleType, input_value: int, scalable: bool, output_path: str
) -> None:
    """Test the creation of the independent level benchmarks for the benchmarks."""
    if benchmark in (grover, qwalk):
        qc = benchmark.create_circuit(input_value, ancillary_mode="noancilla")
    else:
        qc = benchmark.create_circuit(input_value)

    if scalable:
        assert qc.num_qubits == input_value
    assert benchmark.__name__.split(".")[-1] in qc.name
    res = qiskit_helper.get_indep_level(
        qc,
        input_value,
        file_precheck=False,
        return_qc=False,
        target_directory=output_path,
    )
    assert res
    res = qiskit_helper.get_indep_level(
        qc,
        input_value,
        file_precheck=True,
        return_qc=False,
        target_directory=output_path,
    )
    assert res

    res = tket_helper.get_indep_level(
        qc,
        input_value,
        file_precheck=False,
        return_qc=False,
        target_directory=output_path,
    )
    assert res
    res = tket_helper.get_indep_level(
        qc,
        input_value,
        file_precheck=True,
        return_qc=False,
        target_directory=output_path,
    )
    assert res


@pytest.mark.parametrize(
    ("benchmark", "input_value", "scalable"),
    [
        (ae, 3, True),
        (bv, 3, True),
        (ghz, 3, True),
        (dj, 3, True),
        (graphstate, 3, True),
        (grover, 3, False),
        (qaoa, 3, True),
        (qft, 3, True),
        (qftentangled, 3, True),
        (qnn, 3, True),
        (qpeexact, 3, True),
        (qpeinexact, 3, True),
        (qwalk, 3, False),
        (random, 3, True),
        (realamprandom, 3, True),
        (su2random, 3, True),
        (twolocalrandom, 3, True),
        (wstate, 3, True),
    ],
)
def test_quantumcircuit_native_and_mapped_levels(
    benchmark: types.ModuleType, input_value: int, scalable: bool, output_path: str
) -> None:
    """Test the creation of the native and mapped level benchmarks for the benchmarks."""
    if benchmark in (grover, qwalk):
        qc = benchmark.create_circuit(input_value, ancillary_mode="noancilla")
    else:
        qc = benchmark.create_circuit(input_value)

    assert isinstance(qc, QuantumCircuit)
    if scalable:
        assert qc.num_qubits == input_value

    providers = get_available_providers()
    for provider in providers:
        opt_level = 1
        res = qiskit_helper.get_native_gates_level(
            qc,
            provider,
            qc.num_qubits,
            opt_level,
            file_precheck=False,
            return_qc=False,
            target_directory=output_path,
        )
        assert res
        res = qiskit_helper.get_native_gates_level(
            qc,
            provider,
            qc.num_qubits,
            opt_level,
            file_precheck=True,
            return_qc=False,
            target_directory=output_path,
        )
        assert res

        provider.get_native_gates()
        for device in provider.get_available_devices():
            # Creating the circuit on target-dependent: mapped level qiskit
            if device.num_qubits >= qc.num_qubits:
                res = qiskit_helper.get_mapped_level(
                    qc,
                    qc.num_qubits,
                    device,
                    opt_level,
                    file_precheck=False,
                    return_qc=False,
                    target_directory=output_path,
                )
                assert res
                res = qiskit_helper.get_mapped_level(
                    qc,
                    qc.num_qubits,
                    device,
                    opt_level,
                    file_precheck=True,
                    return_qc=False,
                    target_directory=output_path,
                )
                assert res

    for provider in providers:
        res = tket_helper.get_native_gates_level(
            qc,
            provider,
            qc.num_qubits,
            file_precheck=False,
            return_qc=False,
            target_directory=output_path,
        )
        assert res
        res = tket_helper.get_native_gates_level(
            qc,
            provider,
            qc.num_qubits,
            file_precheck=True,
            return_qc=False,
            target_directory=output_path,
        )
        assert res

        for device in provider.get_available_devices():
            # Creating the circuit on target-dependent: mapped level qiskit
            if device.num_qubits >= qc.num_qubits:
                res = tket_helper.get_mapped_level(
                    qc,
                    qc.num_qubits,
                    device,
                    True,
                    file_precheck=False,
                    return_qc=False,
                    target_directory=output_path,
                )
                assert res
                res = tket_helper.get_mapped_level(
                    qc,
                    qc.num_qubits,
                    device,
                    False,
                    file_precheck=True,
                    return_qc=False,
                    target_directory=output_path,
                )
                assert res


def test_openqasm_gates() -> None:
    """Test the openqasm gates."""
    openqasm_gates = utils.get_openqasm_gates()
    num_openqasm_gates = 42
    assert len(openqasm_gates) == num_openqasm_gates


def test_bv() -> None:
    """Test the creation of the BV benchmark."""
    qc = bv.create_circuit(3)
    assert qc.depth() > 0
    assert qc.num_qubits == 3
    assert "bv" in qc.name

    qc = bv.create_circuit(3, dynamic=True)
    assert qc.depth() > 0
    assert qc.num_qubits == 3
    assert "bv" in qc.name

    with pytest.raises(ValueError, match=r"Length of hidden_string must be num_qubits - 1."):
        bv.create_circuit(3, hidden_string="wrong")


def test_dj_constant_oracle() -> None:
    """Test the creation of the DJ benchmark constant oracle."""
    qc = dj.create_circuit(5, False)
    assert qc.depth() > 0


def test_unidirectional_coupling_map() -> None:
    """Test the unidirectional coupling map for the OQC Lucy device."""
    qc = get_benchmark(
        benchmark_name="dj",
        level="mapped",
        circuit_size=3,
        compiler="tket",
        compiler_settings=CompilerSettings(tket=TKETSettings(placement="graphplacement")),
        provider_name="oqc",
        device_name="oqc_lucy",
    )
    # check that all gates in the circuit are in the coupling map
    cmap = utils.convert_cmap_to_tuple_list(OQCProvider.get_device("oqc_lucy").coupling_map)
    assert qc.valid_connectivity(arch=pytket.architecture.Architecture(cmap), directed=True)


@pytest.mark.parametrize(
    (
        "benchmark_name",
        "level",
        "circuit_size",
        "benchmark_instance_name",
        "compiler",
        "compiler_settings",
        "provider_name",
        "device_name",
    ),
    [
        (
            "dj",
            "alg",
            5,
            None,
            "qiskit",
            None,
            "",
            "",
        ),
        (
            "wstate",
            0,
            6,
            None,
            "tket",
            None,
            "",
            "",
        ),
        (
            "ghz",
            "indep",
            5,
            None,
            "qiskit",
            None,
            "",
            "",
        ),
        (
            "graphstate",
            1,
            4,
            None,
            "qiskit",
            None,
            "",
            "",
        ),
        (
            "graphstate",
            1,
            4,
            None,
            "tket",
            None,
            "",
            "",
        ),
        (
            "dj",
            "nativegates",
            5,
            None,
            "qiskit",
            CompilerSettings(qiskit=QiskitSettings(optimization_level=2)),
            "ionq",
            "",
        ),
        (
            "dj",
            "nativegates",
            5,
            None,
            "qiskit",
            CompilerSettings(qiskit=QiskitSettings(optimization_level=2)),
            "ibm",
            "",
        ),
        (
            "dj",
            "nativegates",
            5,
            None,
            "qiskit",
            CompilerSettings(qiskit=QiskitSettings(optimization_level=2)),
            "rigetti",
            "rigetti_aspen_m3",
        ),
        (
            "dj",
            "nativegates",
            5,
            None,
            "qiskit",
            CompilerSettings(qiskit=QiskitSettings(optimization_level=2)),
            "oqc",
            "oqc_lucy",
        ),
        (
            "qft",
            2,
            6,
            None,
            "qiskit",
            CompilerSettings(qiskit=QiskitSettings(optimization_level=3)),
            "ionq",
            "ionq_harmony1",
        ),
        (
            "qft",
            2,
            6,
            None,
            "qiskit",
            CompilerSettings(qiskit=QiskitSettings(optimization_level=3)),
            "ibm",
            "ibm_montreal",
        ),
        ("qft", 2, 6, None, "tket", None, "rigetti", "rigetti_aspen_m3"),
        (
            "qft",
            2,
            6,
            None,
            "tket",
            None,
            "oqc",
            "oqc_lucy",
        ),
        (
            "qpeexact",
            "mapped",
            5,
            None,
            "qiskit",
            CompilerSettings(qiskit=QiskitSettings(optimization_level=1)),
            "ibm",
            "ibm_washington",
        ),
        (
            "qpeexact",
            "mapped",
            5,
            None,
            "qiskit",
            CompilerSettings(qiskit=QiskitSettings(optimization_level=1)),
            "ibm",
            "ibm_montreal",
        ),
        (
            "qpeexact",
            "mapped",
            5,
            None,
            "qiskit",
            CompilerSettings(qiskit=QiskitSettings(optimization_level=1)),
            "rigetti",
            "rigetti_aspen_m3",
        ),
        (
            "qpeexact",
            "mapped",
            5,
            None,
            "qiskit",
            CompilerSettings(qiskit=QiskitSettings(optimization_level=1)),
            "ionq",
            "ionq_harmony",
        ),
        (
            "qpeexact",
            "mapped",
            5,
            None,
            "qiskit",
            CompilerSettings(qiskit=QiskitSettings(optimization_level=1)),
            "ionq",
            "ionq_aria1",
        ),
        (
            "qpeexact",
            "mapped",
            5,
            None,
            "qiskit",
            CompilerSettings(qiskit=QiskitSettings(optimization_level=2)),
            "ionq",
            "ionq_aria1",
        ),
        (
            "qpeexact",
            "mapped",
            5,
            None,
            "qiskit",
            CompilerSettings(qiskit=QiskitSettings(optimization_level=1)),
            "oqc",
            "oqc_lucy",
        ),
        (
            "qpeinexact",
            3,
            4,
            None,
            "qiskit",
            CompilerSettings(qiskit=QiskitSettings(optimization_level=1)),
            "ibm",
            "ibm_washington",
        ),
        (
            "qpeinexact",
            3,
            4,
            None,
            "tket",
            CompilerSettings(tket=TKETSettings(placement="lineplacement")),
            "ibm",
            "ibm_washington",
        ),
        (
            "qpeinexact",
            3,
            4,
            None,
            "qiskit",
            CompilerSettings(qiskit=QiskitSettings(optimization_level=1)),
            "ibm",
            "ibm_montreal",
        ),
        (
            "qpeinexact",
            3,
            4,
            None,
            "tket",
            CompilerSettings(tket=TKETSettings(placement="graphplacement")),
            "ibm",
            "ibm_montreal",
        ),
        (
            "qpeinexact",
            3,
            4,
            None,
            "qiskit",
            CompilerSettings(qiskit=QiskitSettings(optimization_level=1)),
            "rigetti",
            "rigetti_aspen_m3",
        ),
        (
            "qpeinexact",
            3,
            4,
            None,
            "tket",
            CompilerSettings(tket=TKETSettings(placement="lineplacement")),
            "rigetti",
            "rigetti_aspen_m3",
        ),
        (
            "qpeinexact",
            3,
            4,
            None,
            "qiskit",
            CompilerSettings(qiskit=QiskitSettings(optimization_level=1)),
            "oqc",
            "oqc_lucy",
        ),
        (
            "qpeinexact",
            3,
            4,
            None,
            "tket",
            CompilerSettings(tket=TKETSettings(placement="graphplacement")),
            "oqc",
            "oqc_lucy",
        ),
        (
            "qpeinexact",
            3,
            4,
            None,
            "tket",
            CompilerSettings(tket=TKETSettings(placement="graphplacement")),
            "quantinuum",
            "quantinuum_h2",
        ),
        (
            "qpeinexact",
            3,
            4,
            None,
            "qiskit",
            CompilerSettings(qiskit=QiskitSettings(optimization_level=2)),
            "quantinuum",
            "quantinuum_h2",
        ),
        (
            "grover-noancilla",
            "alg",
            5,
            None,
            "qiskit",
            None,
            "",
            "",
        ),
        (
            "qwalk-noancilla",
            "alg",
            5,
            None,
            "qiskit",
            None,
            "",
            "",
        ),
        (
            "grover-v-chain",
            "alg",
            5,
            None,
            "qiskit",
            None,
            "",
            "",
        ),
        (
            "qwalk-v-chain",
            "alg",
            5,
            None,
            "qiskit",
            None,
            "",
            "",
        ),
        (
            "shor",
            "alg",
            None,
            "xsmall",
            "qiskit",
            None,
            "",
            "",
        ),
    ],
)
def test_get_benchmark(
    benchmark_name: str,
    level: str | int,
    circuit_size: int | None,
    benchmark_instance_name: str | None,
    compiler: str,
    compiler_settings: CompilerSettings | None,
    provider_name: str,
    device_name: str,
) -> None:
    """Test the creation of the benchmarks using the get_benchmark method."""
    qc = get_benchmark(
        benchmark_name,
        level,
        circuit_size,
        benchmark_instance_name,
        compiler,
        compiler_settings,
        provider_name,
        device_name,
    )
    assert qc.depth() > 0
    if provider_name and "oqc" not in provider_name:
        if compiler == "tket":
            qc = tk_to_qiskit(qc, replace_implicit_swaps=False)
        assert isinstance(qc, QuantumCircuit)
        for qc_instruction in qc.data:
            instruction = qc_instruction.operation
            gate_type = instruction.name
            provider = get_provider_by_name(provider_name)
            assert gate_type in provider.get_native_gates() or gate_type == "barrier"


def test_get_benchmark_faulty_parameters() -> None:
    """Test the get_benchmark method with faulty parameters."""
    match = "Selected benchmark is not supported. Valid benchmarks are"
    with pytest.raises(ValueError, match=match):
        get_benchmark("wrong_name", 2, 6)
    match = "Selected level must be in"
    with pytest.raises(ValueError, match=match):
        get_benchmark(  # type: ignore[call-overload]
            "qpeexact",
            8,
            "wrong_size",
            None,
            "qiskit",
            CompilerSettings(qiskit=QiskitSettings(optimization_level=1)),
            "rigetti",
            "rigetti_aspen_m3",
        )
    match = "circuit_size must be None or int for this benchmark."
    with pytest.raises(ValueError, match=match):
        get_benchmark(
            "dj",
            1,
            -1,
            None,
            "qiskit",
            CompilerSettings(qiskit=QiskitSettings(optimization_level=1)),
            "rigetti",
            "rigetti_aspen_m3",
        )

    match = "benchmark_instance_name must be defined for this benchmark."
    with pytest.raises(ValueError, match=match):
        get_benchmark(  # type: ignore[call-overload]
            "shor",
            1,
            3,
            2,
            "qiskit",
            CompilerSettings(qiskit=QiskitSettings(optimization_level=1)),
            "rigetti",
            "rigetti_aspen_m3",
        )

    match = "Selected compiler must be in"
    with pytest.raises(ValueError, match=match):
        get_benchmark(
            "qpeexact",
            1,
            3,
            None,
            "wrong_compiler",
            CompilerSettings(qiskit=QiskitSettings(optimization_level=1)),
            "rigetti",
            "rigetti_aspen_m3",
        )
    match = "compiler_settings must be of type CompilerSettings or None"
    with pytest.raises(ValueError, match=match):
        get_benchmark(  # type: ignore[call-overload]
            "qpeexact",
            1,
            3,
            None,
            "qiskit",
            "wrong_compiler_settings",
            "rigetti",
            "rigetti_aspen_m3",
        )
    match = "Selected provider_name must be in"
    with pytest.raises(ValueError, match=match):
        get_benchmark(
            "qpeexact",
            2,
            3,
            None,
            "qiskit",
            CompilerSettings(qiskit=QiskitSettings(optimization_level=1)),
            "wrong_gateset",
            "rigetti_aspen_m3",
        )
    match = "Selected device_name must be in"
    with pytest.raises(ValueError, match=match):
        get_benchmark(
            "qpeexact",
            3,
            3,
            None,
            "qiskit",
            CompilerSettings(qiskit=QiskitSettings(optimization_level=1)),
            "rigetti",
            "wrong_device",
        )


def test_configure_end(output_path: str) -> None:
    """Removes all temporarily created files while testing."""
    # delete all files in the test directory and the directory itself
    for f in Path(output_path).iterdir():
        f.unlink()
    Path(output_path).rmdir()


@pytest.mark.parametrize(
    "abstraction_level",
    [
        (1),
        (2),
        (3),
    ],
)
def test_saving_qasm_to_alternative_location_with_alternative_filename(
    abstraction_level: int,
) -> None:
    """Test saving the qasm file to an alternative location with an alternative filename."""
    directory = "."
    filename = "ae_test_qiskit"
    qc = get_benchmark("ae", abstraction_level, 5)
    assert qc
    res = qiskit_helper.get_mapped_level(
        qc,
        qc.num_qubits,
        IBMProvider.get_device("ibm_washington"),
        1,
        False,
        False,
        directory,
        filename,
    )
    assert res
    path = Path(directory) / Path(filename).with_suffix(".qasm")
    assert path.is_file()
    path.unlink()

    filename = "ae_test_tket"
    qc = get_benchmark("ae", abstraction_level, 7)
    assert qc
    res = tket_helper.get_mapped_level(
        qc,
        qc.num_qubits,
        IBMProvider.get_device("ibm_washington"),
        False,
        False,
        False,
        directory,
        filename,
    )
    assert res
    path = Path(directory) / Path(filename).with_suffix(".qasm")
    assert path.is_file()
    path.unlink()


def test_oqc_benchmarks() -> None:
    """Test the creation of benchmarks for the OQC devices."""
    qc = get_benchmark("ghz", 1, 5)
    directory = "."
    filename = "ghz_oqc"
    path = Path(directory) / Path(filename).with_suffix(".qasm")

    tket_helper.get_native_gates_level(
        qc,
        OQCProvider(),
        qc.num_qubits,
        file_precheck=False,
        return_qc=False,
        target_directory=directory,
        target_filename=filename,
    )

    assert QuantumCircuit.from_qasm_file(str(path))
    path.unlink()

    directory = "."
    filename = "ghz_oqc2"
    path = Path(directory) / Path(filename).with_suffix(".qasm")
    tket_helper.get_mapped_level(
        qc,
        qc.num_qubits,
        OQCProvider().get_device("oqc_lucy"),
        lineplacement=False,
        file_precheck=False,
        return_qc=False,
        target_directory=directory,
        target_filename=filename,
    )
    assert QuantumCircuit.from_qasm_file(str(path))
    path.unlink()
    directory = "."
    filename = "ghz_oqc3"
    path = Path(directory) / Path(filename).with_suffix(".qasm")
    qiskit_helper.get_native_gates_level(
        qc,
        OQCProvider(),
        qc.num_qubits,
        opt_level=1,
        file_precheck=False,
        return_qc=False,
        target_directory=directory,
        target_filename=filename,
    )
    assert QuantumCircuit.from_qasm_file(str(path))
    path.unlink()
    directory = "."
    filename = "ghz_oqc4"
    path = Path(directory) / Path(filename).with_suffix(".qasm")
    qiskit_helper.get_mapped_level(
        qc,
        qc.num_qubits,
        OQCProvider().get_device("oqc_lucy"),
        opt_level=1,
        file_precheck=False,
        return_qc=False,
        target_directory=directory,
        target_filename=filename,
    )

    assert QuantumCircuit.from_qasm_file(str(path))
    path.unlink()


def test_calc_supermarq_features() -> None:
    """Test the calculation of the supermarq features."""
    ghz_qc = get_benchmark("ghz", 1, 5)
    ghz_features = utils.calc_supermarq_features(ghz_qc)
    assert ghz_features.program_communication == 0.4
    assert ghz_features.entanglement_ratio == 0.8
    assert ghz_features.critical_depth == 1.0
    assert ghz_features.parallelism == 0.0

    empty_qc = QuantumCircuit(2)
    empty_features = utils.calc_supermarq_features(empty_qc)
    assert empty_features.parallelism == 0.0
    assert empty_features.entanglement_ratio == 0.0
    assert empty_features.critical_depth == 0.0
    assert empty_features.program_communication == 0.0

    dense_qc = QuantumCircuit(2)
    dense_qc.h([0, 1])
    dense_features = utils.calc_supermarq_features(dense_qc)
    assert dense_features.parallelism == 1.0
    assert dense_features.entanglement_ratio == 0.0
    assert dense_features.critical_depth == 0.0
    assert dense_features.program_communication == 0.0


def test_benchmark_generator() -> None:
    """Test the BenchmarkGenerator class."""
    generator = BenchmarkGenerator(qasm_output_path="test")
    assert generator.qasm_output_path == "test"
    assert generator.timeout > 0
    assert generator.cfg is not None


# This function is used to test the timeout watchers and needs two parameters since those values are logged when a timeout occurs.
def endless_loop(arg1: SampleObject, run_forever: bool) -> bool:  # noqa: ARG001
    """Endless loop necessary for testing the timeout watcher."""
    while run_forever:
        pass
    return True


class SampleObject:
    """Sample object for testing the timeout watcher."""

    def __init__(self, name: str) -> None:
        """Initialize the sample object."""
        self.name = name


def test_timeout_watchers() -> None:
    """Test the timeout watcher."""
    timeout = 1
    if sys.platform == "win32":
        with pytest.warns(RuntimeWarning, match="Timeout is not supported on Windows."):
            timeout_watcher(endless_loop, timeout, [SampleObject("test"), False])
    else:
        assert not timeout_watcher(endless_loop, timeout, [SampleObject("test"), True])
        assert timeout_watcher(endless_loop, timeout, [SampleObject("test"), False])


def test_get_module_for_benchmark() -> None:
    """Test the get_module_for_benchmark function."""
    for benchmark in utils.get_supported_benchmarks():
        assert utils.get_module_for_benchmark(benchmark.split("-")[0]) is not None


def test_benchmark_helper_shor() -> None:
    """Testing the Shor benchmarks."""
    shor_instances = ["xsmall", "small", "medium", "large", "xlarge"]
    for elem in shor_instances:
        res_shor = shor.get_instance(elem)
        assert res_shor


def test_tket_mapped_circuit_qubit_number() -> None:
    """Test the number of qubits in the tket-mapped circuit."""
    qc = get_benchmark("ghz", 1, 5)
    res = tket_helper.get_mapped_level(
        qc,
        qc.num_qubits,
        IBMProvider().get_device("ibm_washington"),
        True,
        file_precheck=False,
        return_qc=True,
    )
    assert isinstance(res, pytket.Circuit)
    assert res.n_qubits == 127


<<<<<<< HEAD
def test_validate_input() -> None:
    """Test the _validate_input() method for various edge cases."""
    # Case 1: to_be_factored_number (N) < 3.
    with pytest.raises(ValueError, match=r"N must have value >= 3, was 2"):
        shor.create_circuit(2, 2)

    # Case 2: a < 2.
    with pytest.raises(ValueError, match=r"a must have value >= 2, was 1"):
        shor.create_circuit(15, 1)

    # Case 3: N is even (and thus not odd).
    with pytest.raises(ValueError, match=r"The input needs to be an odd integer greater than 1."):
        shor.create_circuit(4, 3)

    # Case 4: a >= N.
    with pytest.raises(ValueError, match=r"The integer a needs to satisfy a < N and gcd\(a, N\) = 1."):
        shor.create_circuit(15, 15)

    # Case 5: gcd(a, N) != 1 (for example, N=15 and a=6, since gcd(15,6)=3).
    with pytest.raises(ValueError, match=r"The integer a needs to satisfy a < N and gcd\(a, N\) = 1."):
        shor.create_circuit(15, 6)

    # Case 6: Valid input (should not raise any exception).
    try:
        shor.create_circuit(15, 2)
    except ValueError as e:
        pytest.fail(f"Unexpected ValueError raised for valid input: {e}")
=======
def test_create_ae_circuit_with_invalid_qubit_number() -> None:
    """Testing the minimum number of qubits in the amplitude estimation circuit."""
    with pytest.raises(ValueError, match=r"Number of qubits must be at least 2 \(1 evaluation \+ 1 target\)."):
        get_benchmark("ae", 1, 1)
>>>>>>> 28fe09b1
<|MERGE_RESOLUTION|>--- conflicted
+++ resolved
@@ -1019,7 +1019,6 @@
     assert res.n_qubits == 127
 
 
-<<<<<<< HEAD
 def test_validate_input() -> None:
     """Test the _validate_input() method for various edge cases."""
     # Case 1: to_be_factored_number (N) < 3.
@@ -1047,9 +1046,9 @@
         shor.create_circuit(15, 2)
     except ValueError as e:
         pytest.fail(f"Unexpected ValueError raised for valid input: {e}")
-=======
+
+
 def test_create_ae_circuit_with_invalid_qubit_number() -> None:
     """Testing the minimum number of qubits in the amplitude estimation circuit."""
     with pytest.raises(ValueError, match=r"Number of qubits must be at least 2 \(1 evaluation \+ 1 target\)."):
-        get_benchmark("ae", 1, 1)
->>>>>>> 28fe09b1
+        get_benchmark("ae", 1, 1)